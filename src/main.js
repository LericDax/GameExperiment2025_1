--- conflicted
+++ resolved
@@ -53,80 +53,6 @@
 const waterMaterial = blockMaterials.water;
 let waveTime = 0;
 
-<<<<<<< HEAD
-window.addEventListener('resize', () => {
-  camera.aspect = window.innerWidth / window.innerHeight;
-  camera.updateProjectionMatrix();
-  renderer.setSize(window.innerWidth, window.innerHeight);
-});
-=======
-const playerEyeHeight = 1.7;
-const playerHeight = 1.8;
-const playerRadius = 0.35;
-const gravity = 18;
-const jumpVelocity = 7.8;
-let verticalVelocity = 0;
-let isGrounded = false;
-controls.getObject().position.set(0, worldConfig.waterLevel + playerEyeHeight + 1, 0);
-
-function clampToWorld(position) {
-  const min = -halfSize + 1;
-  const max = halfSize - 1;
-  position.x = THREE.MathUtils.clamp(position.x, min, max);
-  position.z = THREE.MathUtils.clamp(position.z, min, max);
-}
-
-function sampleHeight(x, z) {
-  return terrainHeight(Math.round(x), Math.round(z));
-}
-
-const collisionOffsets = [
-  [0, 0],
-  [playerRadius, 0],
-  [-playerRadius, 0],
-  [0, playerRadius],
-  [0, -playerRadius],
-  [playerRadius, playerRadius],
-  [playerRadius, -playerRadius],
-  [-playerRadius, playerRadius],
-  [-playerRadius, -playerRadius],
-];
-
-const COLLISION_EPSILON = 1e-4;
-
-function collidesAt(position) {
-  const playerFeet = position.y - playerEyeHeight + 0.5;
-  const playerBottom = playerFeet - COLLISION_EPSILON;
-  const playerTop = playerBottom + playerHeight;
-  const minY = Math.floor(playerBottom - 0.5);
-  const maxY = Math.ceil(playerTop + 0.5);
-
-  for (const [dx, dz] of collisionOffsets) {
-    const sampleX = position.x + dx;
-    const sampleZ = position.z + dz;
-    const blockX = Math.round(sampleX);
-    const blockZ = Math.round(sampleZ);
-
-    for (let y = minY; y <= maxY; y++) {
-      if (!solidBlocks.has(blockKey(blockX, y, blockZ))) {
-        continue;
-      }
-
-      const blockMinY = y - 0.5;
-      const blockMaxY = y + 0.5;
-      const overlapsVertically =
-        playerTop > blockMinY + COLLISION_EPSILON &&
-        playerBottom < blockMaxY - COLLISION_EPSILON;
-
-      if (overlapsVertically) {
-        return true;
-      }
-    }
-  }
-
-  return false;
-}
->>>>>>> d8f6e401
 
 function animate() {
   requestAnimationFrame(animate);
