:root {
  font-family: system-ui, Avenir, Helvetica, Arial, sans-serif;
  line-height: 1.5;
  font-weight: 400;

  color-scheme: light dark;
  color: rgba(255, 255, 255, 0.87);
  background-color: #242424;

  font-synthesis: none;
  text-rendering: optimizeLegibility;
  -webkit-font-smoothing: antialiased;
  -moz-osx-font-smoothing: grayscale;
}

a {
  font-weight: 500;
  color: #646cff;
  text-decoration: inherit;
}
a:hover {
  color: #535bf2;
}

body {
  margin: 0;
  display: flex;
  place-items: center;
  min-width: 320px;
  min-height: 100vh;
}

h1 {
  font-size: 3.2em;
  line-height: 1.1;
}

#app {
  max-width: 1280px;
  margin: 0 auto;
  padding: 2rem;
  text-align: center;
}

.logo {
  height: 6em;
  padding: 1.5em;
  will-change: filter;
  transition: filter 300ms;
}
.logo:hover {
  filter: drop-shadow(0 0 2em #646cffaa);
}
.logo.vanilla:hover {
  filter: drop-shadow(0 0 2em #f7df1eaa);
}

.card {
  padding: 2em;
}

.read-the-docs {
  color: #888;
}

button {
  border-radius: 8px;
  border: 1px solid transparent;
  padding: 0.6em 1.2em;
  font-size: 1em;
  font-weight: 500;
  font-family: inherit;
  background-color: #1a1a1a;
  cursor: pointer;
  transition: border-color 0.25s;
}
button:hover {
  border-color: #646cff;
}
button:focus,
button:focus-visible {
  outline: 4px auto -webkit-focus-ring-color;
}

.command-console {
  position: fixed;
<<<<<<< HEAD
=======

>>>>>>> 6c77ccc8
  top: 8vh;
  left: 50%;
  width: min(720px, calc(100% - 4rem));
  transform: translate(-50%, -12px);
  background: rgba(8, 10, 15, 0.72);
  color: rgba(238, 243, 255, 0.9);
  border: 1px solid rgba(160, 182, 255, 0.18);
  border-radius: 10px;
  box-shadow: 0 14px 48px rgba(6, 8, 12, 0.35);
  backdrop-filter: blur(4px);
<<<<<<< HEAD
=======

>>>>>>> 6c77ccc8
  font-family: 'Fira Mono', ui-monospace, SFMono-Regular, Menlo, Monaco, Consolas,
    'Liberation Mono', 'Courier New', monospace;
  pointer-events: none;
  opacity: 0;
<<<<<<< HEAD
  transition: opacity 180ms ease, transform 200ms ease;
=======

  transition: opacity 180ms ease, transform 200ms ease;

>>>>>>> 6c77ccc8
  z-index: 80;
}

.command-console.visible {
  opacity: 1;
<<<<<<< HEAD
  transform: translate(-50%, 0);
=======

  transform: translate(-50%, 0);

>>>>>>> 6c77ccc8
  pointer-events: auto;
}

.command-console-log {
<<<<<<< HEAD
=======

>>>>>>> 6c77ccc8
  max-height: 30vh;
  overflow-y: auto;
  padding: 0.85rem 1rem 0.6rem 1rem;
  display: flex;
  flex-direction: column;
  gap: 0.3rem;
}

.command-console-form {
  border-top: 1px solid rgba(160, 182, 255, 0.14);
  padding: 0.6rem 1rem 0.85rem 1rem;
<<<<<<< HEAD
=======

>>>>>>> 6c77ccc8
}

.command-console-input {
  width: 100%;
<<<<<<< HEAD
=======

>>>>>>> 6c77ccc8
  background: rgba(10, 12, 18, 0.78);
  border: 1px solid rgba(170, 190, 255, 0.28);
  border-radius: 6px;
  padding: 0.55rem 0.75rem;
  color: inherit;
  font-size: 0.92rem;
<<<<<<< HEAD
=======

>>>>>>> 6c77ccc8
  font-family: inherit;
}

.command-console-input:focus {
  outline: none;
<<<<<<< HEAD
=======
<
>>>>>>> 6c77ccc8
  border-color: rgba(206, 220, 255, 0.68);
  box-shadow: 0 0 0 2px rgba(160, 182, 255, 0.24);
}

.command-console-entry {
  font-size: 0.86rem;
  line-height: 1.35;
  color: rgba(224, 233, 255, 0.86);
  word-break: break-word;
  text-shadow: 0 1px 1px rgba(0, 0, 0, 0.45);
}

.command-console-entry.level-success {
  color: #9feab8;
}

.command-console-entry.level-warn {
  color: #f8d27a;
}

.command-console-entry.level-error {
  color: #ff9a9a;
}

.command-console-entry.level-info {
  color: rgba(224, 233, 255, 0.86);
<<<<<<< HEAD
=======

>>>>>>> 6c77ccc8
}

@media (prefers-color-scheme: light) {
  :root {
    color: #213547;
    background-color: #ffffff;
  }
  a:hover {
    color: #747bff;
  }
  button {
    background-color: #f9f9f9;
  }
}<|MERGE_RESOLUTION|>--- conflicted
+++ resolved
@@ -84,10 +84,7 @@
 
 .command-console {
   position: fixed;
-<<<<<<< HEAD
-=======
 
->>>>>>> 6c77ccc8
   top: 8vh;
   left: 50%;
   width: min(720px, calc(100% - 4rem));
@@ -98,41 +95,27 @@
   border-radius: 10px;
   box-shadow: 0 14px 48px rgba(6, 8, 12, 0.35);
   backdrop-filter: blur(4px);
-<<<<<<< HEAD
-=======
 
->>>>>>> 6c77ccc8
   font-family: 'Fira Mono', ui-monospace, SFMono-Regular, Menlo, Monaco, Consolas,
     'Liberation Mono', 'Courier New', monospace;
   pointer-events: none;
   opacity: 0;
-<<<<<<< HEAD
-  transition: opacity 180ms ease, transform 200ms ease;
-=======
 
   transition: opacity 180ms ease, transform 200ms ease;
 
->>>>>>> 6c77ccc8
   z-index: 80;
 }
 
 .command-console.visible {
   opacity: 1;
-<<<<<<< HEAD
-  transform: translate(-50%, 0);
-=======
 
   transform: translate(-50%, 0);
 
->>>>>>> 6c77ccc8
   pointer-events: auto;
 }
 
 .command-console-log {
-<<<<<<< HEAD
-=======
 
->>>>>>> 6c77ccc8
   max-height: 30vh;
   overflow-y: auto;
   padding: 0.85rem 1rem 0.6rem 1rem;
@@ -144,37 +127,25 @@
 .command-console-form {
   border-top: 1px solid rgba(160, 182, 255, 0.14);
   padding: 0.6rem 1rem 0.85rem 1rem;
-<<<<<<< HEAD
-=======
 
->>>>>>> 6c77ccc8
 }
 
 .command-console-input {
   width: 100%;
-<<<<<<< HEAD
-=======
 
->>>>>>> 6c77ccc8
   background: rgba(10, 12, 18, 0.78);
   border: 1px solid rgba(170, 190, 255, 0.28);
   border-radius: 6px;
   padding: 0.55rem 0.75rem;
   color: inherit;
   font-size: 0.92rem;
-<<<<<<< HEAD
-=======
 
->>>>>>> 6c77ccc8
   font-family: inherit;
 }
 
 .command-console-input:focus {
   outline: none;
-<<<<<<< HEAD
-=======
-<
->>>>>>> 6c77ccc8
+
   border-color: rgba(206, 220, 255, 0.68);
   box-shadow: 0 0 0 2px rgba(160, 182, 255, 0.24);
 }
@@ -201,10 +172,7 @@
 
 .command-console-entry.level-info {
   color: rgba(224, 233, 255, 0.86);
-<<<<<<< HEAD
-=======
 
->>>>>>> 6c77ccc8
 }
 
 @media (prefers-color-scheme: light) {
