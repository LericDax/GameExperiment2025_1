:root {
  font-family: system-ui, Avenir, Helvetica, Arial, sans-serif;
  line-height: 1.5;
  font-weight: 400;

  color-scheme: light dark;
  color: rgba(255, 255, 255, 0.87);
  background-color: #242424;

  font-synthesis: none;
  text-rendering: optimizeLegibility;
  -webkit-font-smoothing: antialiased;
  -moz-osx-font-smoothing: grayscale;
}

a {
  font-weight: 500;
  color: #646cff;
  text-decoration: inherit;
}
a:hover {
  color: #535bf2;
}

body {
  margin: 0;
  display: flex;
  place-items: center;
  min-width: 320px;
  min-height: 100vh;
}

h1 {
  font-size: 3.2em;
  line-height: 1.1;
}

#app {
  max-width: 1280px;
  margin: 0 auto;
  padding: 2rem;
  text-align: center;
}

.logo {
  height: 6em;
  padding: 1.5em;
  will-change: filter;
  transition: filter 300ms;
}
.logo:hover {
  filter: drop-shadow(0 0 2em #646cffaa);
}
.logo.vanilla:hover {
  filter: drop-shadow(0 0 2em #f7df1eaa);
}

.card {
  padding: 2em;
}

.read-the-docs {
  color: #888;
}

button {
  border-radius: 8px;
  border: 1px solid transparent;
  padding: 0.6em 1.2em;
  font-size: 1em;
  font-weight: 500;
  font-family: inherit;
  background-color: #1a1a1a;
  cursor: pointer;
  transition: border-color 0.25s;
}
button:hover {
  border-color: #646cff;
}
button:focus,
button:focus-visible {
  outline: 4px auto -webkit-focus-ring-color;
}

.command-console {
  position: fixed;
<<<<<<< HEAD
  top: 8vh;
  left: 50%;
  width: min(720px, calc(100% - 4rem));
  transform: translate(-50%, -12px);
  background: rgba(8, 10, 15, 0.72);
  color: rgba(238, 243, 255, 0.9);
  border: 1px solid rgba(160, 182, 255, 0.18);
  border-radius: 10px;
  box-shadow: 0 14px 48px rgba(6, 8, 12, 0.35);
  backdrop-filter: blur(4px);
=======
  inset: auto 1.5rem 2rem 1.5rem;
  max-width: 640px;
  margin: 0 auto;
  background: rgba(14, 17, 26, 0.88);
  color: #f5f7ff;
  border: 1px solid rgba(94, 124, 223, 0.5);
  border-radius: 8px;
  box-shadow: 0 18px 38px rgba(8, 11, 19, 0.65);
  backdrop-filter: blur(6px);
>>>>>>> 92d9c1be
  font-family: 'Fira Mono', ui-monospace, SFMono-Regular, Menlo, Monaco, Consolas,
    'Liberation Mono', 'Courier New', monospace;
  pointer-events: none;
  opacity: 0;
<<<<<<< HEAD
  transition: opacity 180ms ease, transform 200ms ease;
=======
  transform: translateY(12px);
  transition: opacity 160ms ease, transform 160ms ease;
>>>>>>> 92d9c1be
  z-index: 80;
}

.command-console.visible {
  opacity: 1;
<<<<<<< HEAD
  transform: translate(-50%, 0);
=======
  transform: translateY(0);
>>>>>>> 92d9c1be
  pointer-events: auto;
}

.command-console-log {
<<<<<<< HEAD
  max-height: 30vh;
  overflow-y: auto;
  padding: 0.85rem 1rem 0.6rem 1rem;
  display: flex;
  flex-direction: column;
  gap: 0.3rem;
}

.command-console-form {
  border-top: 1px solid rgba(160, 182, 255, 0.14);
  padding: 0.6rem 1rem 0.85rem 1rem;
=======
  max-height: 220px;
  overflow-y: auto;
  padding: 1rem 1rem 0.5rem 1rem;
  display: flex;
  flex-direction: column;
  gap: 0.35rem;
}

.command-console-form {
  border-top: 1px solid rgba(94, 124, 223, 0.35);
  padding: 0.65rem 1rem 0.85rem 1rem;
>>>>>>> 92d9c1be
}

.command-console-input {
  width: 100%;
<<<<<<< HEAD
  background: rgba(10, 12, 18, 0.78);
  border: 1px solid rgba(170, 190, 255, 0.28);
  border-radius: 6px;
  padding: 0.55rem 0.75rem;
  color: inherit;
  font-size: 0.92rem;
=======
  background: rgba(9, 12, 20, 0.85);
  border: 1px solid rgba(114, 144, 246, 0.35);
  border-radius: 6px;
  padding: 0.55rem 0.75rem;
  color: inherit;
  font-size: 0.95rem;
>>>>>>> 92d9c1be
  font-family: inherit;
}

.command-console-input:focus {
  outline: none;
<<<<<<< HEAD
  border-color: rgba(206, 220, 255, 0.68);
  box-shadow: 0 0 0 2px rgba(160, 182, 255, 0.24);
}

.command-console-entry {
  font-size: 0.86rem;
  line-height: 1.35;
  color: rgba(224, 233, 255, 0.86);
  word-break: break-word;
  text-shadow: 0 1px 1px rgba(0, 0, 0, 0.45);
}

.command-console-entry.level-success {
  color: #9feab8;
}

.command-console-entry.level-warn {
  color: #f8d27a;
}

.command-console-entry.level-error {
  color: #ff9a9a;
}

.command-console-entry.level-info {
  color: rgba(224, 233, 255, 0.86);
=======
  border-color: rgba(164, 192, 255, 0.9);
  box-shadow: 0 0 0 2px rgba(114, 144, 246, 0.25);
}

.command-console-entry {
  font-size: 0.9rem;
  line-height: 1.3;
  color: rgba(238, 243, 255, 0.92);
  word-break: break-word;
}

.command-console-entry.level-success {
  color: #8de4a8;
}

.command-console-entry.level-warn {
  color: #f5d67b;
}

.command-console-entry.level-error {
  color: #ff8c8c;
}

.command-console-entry.level-info {
  color: rgba(221, 229, 255, 0.92);
>>>>>>> 92d9c1be
}

@media (prefers-color-scheme: light) {
  :root {
    color: #213547;
    background-color: #ffffff;
  }
  a:hover {
    color: #747bff;
  }
  button {
    background-color: #f9f9f9;
  }
}<|MERGE_RESOLUTION|>--- conflicted
+++ resolved
@@ -84,7 +84,7 @@
 
 .command-console {
   position: fixed;
-<<<<<<< HEAD
+
   top: 8vh;
   left: 50%;
   width: min(720px, calc(100% - 4rem));
@@ -95,42 +95,27 @@
   border-radius: 10px;
   box-shadow: 0 14px 48px rgba(6, 8, 12, 0.35);
   backdrop-filter: blur(4px);
-=======
-  inset: auto 1.5rem 2rem 1.5rem;
-  max-width: 640px;
-  margin: 0 auto;
-  background: rgba(14, 17, 26, 0.88);
-  color: #f5f7ff;
-  border: 1px solid rgba(94, 124, 223, 0.5);
-  border-radius: 8px;
-  box-shadow: 0 18px 38px rgba(8, 11, 19, 0.65);
-  backdrop-filter: blur(6px);
->>>>>>> 92d9c1be
+
   font-family: 'Fira Mono', ui-monospace, SFMono-Regular, Menlo, Monaco, Consolas,
     'Liberation Mono', 'Courier New', monospace;
   pointer-events: none;
   opacity: 0;
-<<<<<<< HEAD
+
   transition: opacity 180ms ease, transform 200ms ease;
-=======
-  transform: translateY(12px);
-  transition: opacity 160ms ease, transform 160ms ease;
->>>>>>> 92d9c1be
+
   z-index: 80;
 }
 
 .command-console.visible {
   opacity: 1;
-<<<<<<< HEAD
+
   transform: translate(-50%, 0);
-=======
-  transform: translateY(0);
->>>>>>> 92d9c1be
+
   pointer-events: auto;
 }
 
 .command-console-log {
-<<<<<<< HEAD
+
   max-height: 30vh;
   overflow-y: auto;
   padding: 0.85rem 1rem 0.6rem 1rem;
@@ -142,44 +127,25 @@
 .command-console-form {
   border-top: 1px solid rgba(160, 182, 255, 0.14);
   padding: 0.6rem 1rem 0.85rem 1rem;
-=======
-  max-height: 220px;
-  overflow-y: auto;
-  padding: 1rem 1rem 0.5rem 1rem;
-  display: flex;
-  flex-direction: column;
-  gap: 0.35rem;
-}
 
-.command-console-form {
-  border-top: 1px solid rgba(94, 124, 223, 0.35);
-  padding: 0.65rem 1rem 0.85rem 1rem;
->>>>>>> 92d9c1be
 }
 
 .command-console-input {
   width: 100%;
-<<<<<<< HEAD
+
   background: rgba(10, 12, 18, 0.78);
   border: 1px solid rgba(170, 190, 255, 0.28);
   border-radius: 6px;
   padding: 0.55rem 0.75rem;
   color: inherit;
   font-size: 0.92rem;
-=======
-  background: rgba(9, 12, 20, 0.85);
-  border: 1px solid rgba(114, 144, 246, 0.35);
-  border-radius: 6px;
-  padding: 0.55rem 0.75rem;
-  color: inherit;
-  font-size: 0.95rem;
->>>>>>> 92d9c1be
+
   font-family: inherit;
 }
 
 .command-console-input:focus {
   outline: none;
-<<<<<<< HEAD
+<
   border-color: rgba(206, 220, 255, 0.68);
   box-shadow: 0 0 0 2px rgba(160, 182, 255, 0.24);
 }
@@ -206,33 +172,7 @@
 
 .command-console-entry.level-info {
   color: rgba(224, 233, 255, 0.86);
-=======
-  border-color: rgba(164, 192, 255, 0.9);
-  box-shadow: 0 0 0 2px rgba(114, 144, 246, 0.25);
-}
 
-.command-console-entry {
-  font-size: 0.9rem;
-  line-height: 1.3;
-  color: rgba(238, 243, 255, 0.92);
-  word-break: break-word;
-}
-
-.command-console-entry.level-success {
-  color: #8de4a8;
-}
-
-.command-console-entry.level-warn {
-  color: #f5d67b;
-}
-
-.command-console-entry.level-error {
-  color: #ff8c8c;
-}
-
-.command-console-entry.level-info {
-  color: rgba(221, 229, 255, 0.92);
->>>>>>> 92d9c1be
 }
 
 @media (prefers-color-scheme: light) {
