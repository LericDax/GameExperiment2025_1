export function createHydraWaterMaterial({ THREE }) {
  const lightDirection = new THREE.Vector3(-0.35, 1, 0.25).normalize();

  const uniforms = {
    uTime: { value: 0 },
    uPrimaryScale: { value: 0.42 },
    uSecondaryScale: { value: 0.18 },
    uChoppiness: { value: 0.55 },
    uFlowScale: { value: 0.16 },
    uFoamSpeed: { value: 1.1 },
    uFadeDepth: { value: 7.5 },
    uRefractionStrength: { value: 0.42 },
    uEdgeFoamBoost: { value: 1.35 },
    uShallowTint: { value: new THREE.Color('#5ddfff') },
    uDeepTint: { value: new THREE.Color('#0a2a63') },
    uFoamColor: { value: new THREE.Color('#c4f4ff') },
    uHorizonTint: { value: new THREE.Color('#7bd4ff') },
    uUnderwaterColor: { value: new THREE.Color('#052946') },
    uSurfaceGlintColor: { value: new THREE.Color('#66e0ff') },
    uAmbientColor: { value: new THREE.Color('#2a3f58') },
    uLightColor: { value: new THREE.Color('#ffffff') },
    uLightDirection: { value: lightDirection },
<<<<<<< HEAD
=======
    cameraPosition: { value: new THREE.Vector3() },
>>>>>>> 1d9b08c2
  };

  const vertexShader = `
    #include <common>
    #include <fog_pars_vertex>

    uniform float uTime;
    uniform float uPrimaryScale;
    uniform float uSecondaryScale;
    uniform float uChoppiness;
    uniform float uFlowScale;
    uniform float uFoamSpeed;
    uniform float uFadeDepth;

    attribute vec3 color;
    attribute float surfaceType;
    attribute vec2 flowDirection;
    attribute float flowStrength;
    attribute float edgeFoam;
    attribute float depth;
    attribute float shoreline;

    varying vec3 vColor;
    varying vec3 vWorldPosition;
    varying vec3 vNormal;
    varying vec2 vFlow;
    varying float vFoamEdge;
    varying float vDepth;
    varying float vShore;
    varying float vSurfaceType;
<<<<<<< HEAD
    varying vec2 vWorldXZ;
    varying float vWaveHeight;
    varying float vCrest;

    vec2 getWaveDirection(int index) {
      if (index == 0) return normalize(vec2(0.85, 0.18));
      if (index == 1) return normalize(vec2(-0.52, 0.9));
      if (index == 2) return normalize(vec2(0.34, -0.94));
      return normalize(vec2(-0.92, -0.38));
    }

    float sampleWaveSet(vec2 uv, vec2 flowDir, float flowStrength) {
      float total = 0.0;
      float weight = 0.0;
      for (int i = 0; i < 4; i++) {
        float t = float(i) / 3.0;
        vec2 dir = getWaveDirection(i);
        float freq = mix(0.35, 1.7, t);
        float speed = mix(0.4, 1.3, t);
        float amplitude = mix(1.0, 0.4, t);
        vec2 advected = uv + flowDir * flowStrength * (0.3 + t * 0.3);
        float phase = dot(dir, advected) * (freq * 6.28318) + uTime * speed;
        total += sin(phase) * amplitude;
        weight += amplitude;
      }
      return total / max(weight, 0.0001);
    }

    float layeredWaves(vec2 uv, vec2 flowDir, float flowStrength) {
      float macro = sampleWaveSet(uv * 0.45, flowDir, flowStrength);
      float mid = sampleWaveSet(uv * 1.15, flowDir, flowStrength * 0.7);
      float detail = sampleWaveSet(uv * 2.4, flowDir, flowStrength * 0.5);
      return macro * 0.85 + mid * 0.55 + detail * 0.25;
    }

    void main() {
      vec3 localPosition = position;
      vec2 flowDir = flowStrength > 0.001 ? normalize(flowDirection) : vec2(0.0);
      float depthFactor = clamp(depth / max(uFadeDepth, 0.0001), 0.05, 1.5);
      vec2 uv = position.xz;

      float waveHeight = layeredWaves(uv, flowDir, flowStrength);
      float displacement = waveHeight * (uPrimaryScale + depthFactor * 0.45);
      displacement += shoreline * uSecondaryScale * 0.9;
      displacement += flowStrength * uSecondaryScale * 0.35;
      localPosition.y += displacement;
      localPosition.xz += flowDir * (flowStrength * uFlowScale) * (0.4 + shoreline * 0.5);

      float eps = 0.35;
      float heightX = layeredWaves(uv + vec2(eps, 0.0), flowDir, flowStrength);
      float heightZ = layeredWaves(uv + vec2(0.0, eps), flowDir, flowStrength);
      float slopeX = (heightX - waveHeight) / eps;
      float slopeZ = (heightZ - waveHeight) / eps;
      float choppy = uChoppiness + depthFactor * 0.3;
      vec3 bentNormal = normalize(vec3(-slopeX * choppy, 1.0, -slopeZ * choppy));
      vNormal = normalMatrix * bentNormal;
      vWaveHeight = waveHeight;
      vCrest = clamp(length(vec2(slopeX, slopeZ)) * 1.4, 0.0, 1.5);

      vec4 worldPosition = modelMatrix * vec4(localPosition, 1.0);
      vWorldPosition = worldPosition.xyz;
      vColor = color;
      vFlow = flowDir * flowStrength;
      vFoamEdge = edgeFoam;
      vDepth = depth;
      vShore = shoreline;
      vSurfaceType = surfaceType;
      vWorldXZ = worldPosition.xz;

      vec4 mvPosition = viewMatrix * worldPosition;
      gl_Position = projectionMatrix * mvPosition;
      #include <fog_vertex>
    }
  `;

  const fragmentShader = `
    #include <common>
    #include <fog_pars_fragment>
    #include <tonemapping_pars_fragment>
    #include <colorspace_pars_fragment>

    uniform float uTime;
    uniform float uFadeDepth;
    uniform float uRefractionStrength;
    uniform float uFoamSpeed;
    uniform float uEdgeFoamBoost;
    uniform vec3 uShallowTint;
    uniform vec3 uDeepTint;
    uniform vec3 uFoamColor;
    uniform vec3 uHorizonTint;
    uniform vec3 uUnderwaterColor;
    uniform vec3 uSurfaceGlintColor;
    uniform vec3 uAmbientColor;
    uniform vec3 uLightColor;
    uniform vec3 uLightDirection;

    varying vec3 vColor;
    varying vec3 vWorldPosition;
    varying vec3 vNormal;
    varying vec2 vFlow;
    varying float vFoamEdge;
    varying float vDepth;
    varying float vShore;
    varying float vSurfaceType;
    varying vec2 vWorldXZ;
    varying float vWaveHeight;
    varying float vCrest;

    void main() {
      vec3 normal = normalize(vNormal);
      float depthMix = clamp(vDepth / max(uFadeDepth, 0.0001), 0.0, 1.0);
      float shoreMix = clamp(vShore, 0.0, 1.0);

      float waterfallMask = smoothstep(0.35, 1.0, clamp(vSurfaceType, 0.0, 1.0));

      vec3 shallowTint = mix(vColor, uShallowTint, 0.5);
      vec3 deepTint = mix(vColor, uDeepTint, 0.8);
      vec3 scatterTint = mix(shallowTint, deepTint, depthMix);
      scatterTint = mix(scatterTint, uUnderwaterColor, depthMix * 0.25);
      float horizonInfluence = (1.0 - depthMix) * 0.4;
      scatterTint = mix(scatterTint, uHorizonTint, horizonInfluence * 0.5);

      vec3 lightDir = normalize(uLightDirection);
      float lambert = max(dot(normal, lightDir), 0.0);
      vec3 lighting = uAmbientColor + uLightColor * lambert;

      vec3 viewDir = normalize(cameraPosition - vWorldPosition);
      float fresnel = pow(1.0 - max(dot(normal, viewDir), 0.0), 5.0);
      vec3 reflection = mix(uHorizonTint, uSurfaceGlintColor, clamp(fresnel * 1.2, 0.0, 1.0));
      vec3 base = mix(scatterTint, reflection, clamp(fresnel * 0.75 + 0.15, 0.0, 1.0));
      base *= lighting;

      vec2 foamUv = vWorldXZ * 1.2;
      float foamNoiseA = sin(dot(foamUv, vec2(0.82, 1.73)) + uTime * (uFoamSpeed * 0.8 + length(vFlow))) * 0.5 + 0.5;
      float foamNoiseB = sin(foamUv.x * 2.1 - foamUv.y * 2.4 + uTime * 1.1) * 0.5 + 0.5;
      float crestFoam = smoothstep(0.18, 0.85, vCrest * (1.1 + shoreMix * 0.5));
      float flowFoam = smoothstep(0.1, 0.8, length(vFlow) * 1.4 + vFoamEdge * uEdgeFoamBoost + shoreMix * 0.9);
      float foamMask = clamp(max(crestFoam, flowFoam), 0.0, 1.0);
      foamMask = mix(foamMask, foamMask * foamNoiseA, 0.55);
      foamMask = mix(foamMask, foamMask * foamNoiseB, 0.45);
      foamMask += waterfallMask * 0.35;
      foamMask = clamp(foamMask, 0.0, 1.2);

      vec3 foamColor = uFoamColor * foamMask;

      float waveHighlight = smoothstep(-0.6, 0.9, vWaveHeight);
      base = mix(base, mix(uFoamColor, uHorizonTint, 0.5), waveHighlight * (1.0 - depthMix) * 0.25);
      base = mix(base, uShallowTint, (1.0 - depthMix) * 0.15 + shoreMix * 0.2);
      base += foamColor;
      base += uFoamColor * fresnel * (0.08 + shoreMix * 0.2);

      float alphaBase = clamp(0.6 + depthMix * 0.25, 0.0, 1.0);
      float alpha = clamp(alphaBase + foamMask * 0.25 + waterfallMask * 0.15, 0.0, 1.0);
      gl_FragColor = vec4(base, alpha);

      #include <tonemapping_fragment>
      #include <colorspace_fragment>
      #include <fog_fragment>
    }
  `;

=======

    varying vec2 vWorldXZ;


    float sampleHydraWave(vec2 uv, vec2 flowDir, float flowStrength) {
      vec2 advected = uv;
      float time = uTime;
      vec2 flow = flowDir * (flowStrength * 0.85 + 0.12);
      advected += flow * time * 0.45;
      float primary = sin(dot(advected, vec2(0.78, 1.04)) + time * 0.92);
      float cross = sin(dot(advected, vec2(-1.25, 0.64)) - time * 1.18);
      float swirl = sin(dot(advected * 1.37, vec2(1.6, -1.1)) + time * 1.65);
      float micro = sin(dot(advected * 3.4, vec2(0.24, -2.8)) + time * 2.4);
      return primary * 0.7 + cross * 0.55 + swirl * 0.3 + micro * 0.12;
    }

    void main() {
      vec3 localPosition = position;
      vec2 flowDir = flowStrength > 0.001 ? normalize(flowDirection) : vec2(0.0);
      float depthFactor = clamp(depth / max(uFadeDepth, 0.0001), 0.1, 1.6);
      vec2 uv = position.xz;

      float wave = sampleHydraWave(uv, flowDir, flowStrength);
      float choppyWave = sin(dot(uv, vec2(1.3, -0.75)) - uTime * 1.4) * uSecondaryScale;
      float crest = sin(dot(uv, flowDir * 1.9) + uTime * 0.82) * flowStrength * (0.6 + shoreline * 0.45);
      float waterfallBoost = clamp(surfaceType, 0.0, 1.0) * (shoreline * 1.2 + flowStrength * 0.6);
      float displacement = (wave * uPrimaryScale + choppyWave + crest) * depthFactor + waterfallBoost * uSecondaryScale;
      localPosition.y += displacement;
      localPosition.xz += flowDir * (flowStrength * uFlowScale) * (0.6 + shoreline * 0.4) * sin(uTime * 0.8 + displacement);

      float eps = 0.18;
      float sampleX = sampleHydraWave(uv + vec2(eps, 0.0), flowDir, flowStrength);
      float sampleZ = sampleHydraWave(uv + vec2(0.0, eps), flowDir, flowStrength);
      float choppy = uChoppiness + depthFactor * 0.4;
      vec3 bentNormal = normalize(vec3(-(sampleX - wave) / eps * choppy, 1.0, -(sampleZ - wave) / eps * choppy));
      vNormal = normalMatrix * bentNormal;

      vec4 worldPosition = modelMatrix * vec4(localPosition, 1.0);
      vWorldPosition = worldPosition.xyz;
      vColor = color;
      vFlow = flowDir * flowStrength;
      vFoamEdge = edgeFoam;
      vDepth = depth;
      vShore = shoreline;
      vSurfaceType = surfaceType;
      vWorldXZ = worldPosition.xz;


      vec4 mvPosition = viewMatrix * worldPosition;
      gl_Position = projectionMatrix * mvPosition;
      #include <fog_vertex>
    }
  `;

  const fragmentShader = `
    #include <common>
    #include <fog_pars_fragment>
    #include <tonemapping_pars_fragment>
    #include <colorspace_pars_fragment>

    uniform float uTime;
    uniform float uFadeDepth;
    uniform float uRefractionStrength;
    uniform float uFoamSpeed;
    uniform float uEdgeFoamBoost;
    uniform vec3 uShallowTint;
    uniform vec3 uDeepTint;
    uniform vec3 uFoamColor;
    uniform vec3 uHorizonTint;
    uniform vec3 uUnderwaterColor;
    uniform vec3 uSurfaceGlintColor;
    uniform vec3 uAmbientColor;
    uniform vec3 uLightColor;
    uniform vec3 uLightDirection;

    varying vec3 vColor;
    varying vec3 vWorldPosition;
    varying vec3 vNormal;
    varying vec2 vFlow;
    varying float vFoamEdge;
    varying float vDepth;
    varying float vShore;
    varying float vSurfaceType;

    varying vec2 vWorldXZ;


    void main() {
      vec3 normal = normalize(vNormal);
      float depthMix = clamp(vDepth / max(uFadeDepth, 0.0001), 0.0, 1.0);
      float shoreMix = clamp(vShore, 0.0, 1.0);

      vec3 shallowTint = mix(vColor, uShallowTint, 0.6);
      vec3 deepTint = mix(vColor, uDeepTint, 0.85);
      vec3 tint = mix(shallowTint, deepTint, depthMix);
      float waterfallMask = smoothstep(0.35, 1.0, clamp(vSurfaceType, 0.0, 1.0));
      vec3 horizonBlend = mix(tint, uHorizonTint, 0.35 * (1.0 - depthMix));
      tint = mix(horizonBlend, tint, depthMix * 0.7);
      float altitudeMix = clamp(vWorldPosition.y * 0.02 + 0.5, 0.0, 1.0);
      tint = mix(tint, mix(uHorizonTint, uShallowTint, altitudeMix), 0.08 * (1.0 - depthMix));


      vec2 rippleUv = vWorldXZ * 0.6;
      float ripplePrimary = sin(rippleUv.x + uTime * 0.9) * 0.5 + 0.5;
      float rippleSecondary = sin((rippleUv.y * 1.4 - rippleUv.x * 0.75) - uTime * 1.1) * 0.5 + 0.5;
      float swirl = sin((rippleUv.x + rippleUv.y) * 2.4 + uTime * 0.6) * 0.5 + 0.5;
      float proceduralSurface = clamp((ripplePrimary * 0.45 + rippleSecondary * 0.35 + swirl * 0.2), 0.0, 1.0);

      float foamNoise = sin(uTime * (uFoamSpeed + length(vFlow) * 0.6) + dot(vFlow, vec2(7.3, -3.1))) * 0.5 + 0.5;
      float foamMask = smoothstep(
        0.15,
        0.9,
        vFoamEdge * uEdgeFoamBoost + shoreMix * 1.35 + waterfallMask * 0.25 + proceduralSurface * 0.35,
      );

      vec3 foamColor = uFoamColor * foamMask * (0.65 + foamNoise * 0.4);

      vec3 lightDir = normalize(uLightDirection);
      float lambert = max(dot(normal, lightDir), 0.0);
      vec3 lighting = uAmbientColor + uLightColor * lambert;
      vec3 color = tint * lighting;

      vec3 viewDir = normalize(cameraPosition - vWorldPosition);
      float fresnel = pow(1.0 - max(dot(normal, viewDir), 0.0), 3.0);
      color = mix(color, uSurfaceGlintColor, fresnel * 0.25 + length(vFlow) * 0.1);
      vec3 refractionTint = mix(uUnderwaterColor, tint, clamp(0.25 + depthMix * 0.75, 0.0, 1.0));
      color = mix(color, refractionTint, uRefractionStrength * (1.0 - depthMix));


      color = mix(color, mix(uFoamColor, uShallowTint, 0.5), proceduralSurface * (1.0 - depthMix) * 0.35);
      color = mix(color, mix(uFoamColor, tint, 0.4), waterfallMask * 0.3);

      color += foamColor;
      color += uFoamColor * fresnel * (0.08 + shoreMix * 0.25);

      float edgeBoost = smoothstep(0.1, 0.8, foamMask + shoreMix * 0.4 + proceduralSurface * 0.45);
      float alpha = mix(0.5, 0.98, clamp(depthMix * 0.75 + shoreMix * 0.45 + edgeBoost * 0.35, 0.0, 1.0));

      gl_FragColor = vec4(color, alpha);

      #include <tonemapping_fragment>
      #include <colorspace_fragment>
      #include <fog_fragment>
    }
  `;

>>>>>>> 1d9b08c2
  const material = new THREE.ShaderMaterial({
    name: 'HydraWaterMaterial',
    uniforms,
    vertexShader,
    fragmentShader,
    transparent: true,
    depthWrite: false,
    side: THREE.DoubleSide,
    fog: true,
  });

  const update = (delta) => {
    uniforms.uTime.value += delta;
    if (uniforms.uTime.value > 10000) {
      uniforms.uTime.value = 0;
    }
  };

  return { material, update };
}<|MERGE_RESOLUTION|>--- conflicted
+++ resolved
@@ -20,10 +20,7 @@
     uAmbientColor: { value: new THREE.Color('#2a3f58') },
     uLightColor: { value: new THREE.Color('#ffffff') },
     uLightDirection: { value: lightDirection },
-<<<<<<< HEAD
-=======
-    cameraPosition: { value: new THREE.Vector3() },
->>>>>>> 1d9b08c2
+
   };
 
   const vertexShader = `
@@ -54,7 +51,7 @@
     varying float vDepth;
     varying float vShore;
     varying float vSurfaceType;
-<<<<<<< HEAD
+
     varying vec2 vWorldXZ;
     varying float vWaveHeight;
     varying float vCrest;
@@ -216,154 +213,7 @@
     }
   `;
 
-=======
-
-    varying vec2 vWorldXZ;
-
-
-    float sampleHydraWave(vec2 uv, vec2 flowDir, float flowStrength) {
-      vec2 advected = uv;
-      float time = uTime;
-      vec2 flow = flowDir * (flowStrength * 0.85 + 0.12);
-      advected += flow * time * 0.45;
-      float primary = sin(dot(advected, vec2(0.78, 1.04)) + time * 0.92);
-      float cross = sin(dot(advected, vec2(-1.25, 0.64)) - time * 1.18);
-      float swirl = sin(dot(advected * 1.37, vec2(1.6, -1.1)) + time * 1.65);
-      float micro = sin(dot(advected * 3.4, vec2(0.24, -2.8)) + time * 2.4);
-      return primary * 0.7 + cross * 0.55 + swirl * 0.3 + micro * 0.12;
-    }
-
-    void main() {
-      vec3 localPosition = position;
-      vec2 flowDir = flowStrength > 0.001 ? normalize(flowDirection) : vec2(0.0);
-      float depthFactor = clamp(depth / max(uFadeDepth, 0.0001), 0.1, 1.6);
-      vec2 uv = position.xz;
-
-      float wave = sampleHydraWave(uv, flowDir, flowStrength);
-      float choppyWave = sin(dot(uv, vec2(1.3, -0.75)) - uTime * 1.4) * uSecondaryScale;
-      float crest = sin(dot(uv, flowDir * 1.9) + uTime * 0.82) * flowStrength * (0.6 + shoreline * 0.45);
-      float waterfallBoost = clamp(surfaceType, 0.0, 1.0) * (shoreline * 1.2 + flowStrength * 0.6);
-      float displacement = (wave * uPrimaryScale + choppyWave + crest) * depthFactor + waterfallBoost * uSecondaryScale;
-      localPosition.y += displacement;
-      localPosition.xz += flowDir * (flowStrength * uFlowScale) * (0.6 + shoreline * 0.4) * sin(uTime * 0.8 + displacement);
-
-      float eps = 0.18;
-      float sampleX = sampleHydraWave(uv + vec2(eps, 0.0), flowDir, flowStrength);
-      float sampleZ = sampleHydraWave(uv + vec2(0.0, eps), flowDir, flowStrength);
-      float choppy = uChoppiness + depthFactor * 0.4;
-      vec3 bentNormal = normalize(vec3(-(sampleX - wave) / eps * choppy, 1.0, -(sampleZ - wave) / eps * choppy));
-      vNormal = normalMatrix * bentNormal;
-
-      vec4 worldPosition = modelMatrix * vec4(localPosition, 1.0);
-      vWorldPosition = worldPosition.xyz;
-      vColor = color;
-      vFlow = flowDir * flowStrength;
-      vFoamEdge = edgeFoam;
-      vDepth = depth;
-      vShore = shoreline;
-      vSurfaceType = surfaceType;
-      vWorldXZ = worldPosition.xz;
-
-
-      vec4 mvPosition = viewMatrix * worldPosition;
-      gl_Position = projectionMatrix * mvPosition;
-      #include <fog_vertex>
-    }
-  `;
-
-  const fragmentShader = `
-    #include <common>
-    #include <fog_pars_fragment>
-    #include <tonemapping_pars_fragment>
-    #include <colorspace_pars_fragment>
-
-    uniform float uTime;
-    uniform float uFadeDepth;
-    uniform float uRefractionStrength;
-    uniform float uFoamSpeed;
-    uniform float uEdgeFoamBoost;
-    uniform vec3 uShallowTint;
-    uniform vec3 uDeepTint;
-    uniform vec3 uFoamColor;
-    uniform vec3 uHorizonTint;
-    uniform vec3 uUnderwaterColor;
-    uniform vec3 uSurfaceGlintColor;
-    uniform vec3 uAmbientColor;
-    uniform vec3 uLightColor;
-    uniform vec3 uLightDirection;
-
-    varying vec3 vColor;
-    varying vec3 vWorldPosition;
-    varying vec3 vNormal;
-    varying vec2 vFlow;
-    varying float vFoamEdge;
-    varying float vDepth;
-    varying float vShore;
-    varying float vSurfaceType;
-
-    varying vec2 vWorldXZ;
-
-
-    void main() {
-      vec3 normal = normalize(vNormal);
-      float depthMix = clamp(vDepth / max(uFadeDepth, 0.0001), 0.0, 1.0);
-      float shoreMix = clamp(vShore, 0.0, 1.0);
-
-      vec3 shallowTint = mix(vColor, uShallowTint, 0.6);
-      vec3 deepTint = mix(vColor, uDeepTint, 0.85);
-      vec3 tint = mix(shallowTint, deepTint, depthMix);
-      float waterfallMask = smoothstep(0.35, 1.0, clamp(vSurfaceType, 0.0, 1.0));
-      vec3 horizonBlend = mix(tint, uHorizonTint, 0.35 * (1.0 - depthMix));
-      tint = mix(horizonBlend, tint, depthMix * 0.7);
-      float altitudeMix = clamp(vWorldPosition.y * 0.02 + 0.5, 0.0, 1.0);
-      tint = mix(tint, mix(uHorizonTint, uShallowTint, altitudeMix), 0.08 * (1.0 - depthMix));
-
-
-      vec2 rippleUv = vWorldXZ * 0.6;
-      float ripplePrimary = sin(rippleUv.x + uTime * 0.9) * 0.5 + 0.5;
-      float rippleSecondary = sin((rippleUv.y * 1.4 - rippleUv.x * 0.75) - uTime * 1.1) * 0.5 + 0.5;
-      float swirl = sin((rippleUv.x + rippleUv.y) * 2.4 + uTime * 0.6) * 0.5 + 0.5;
-      float proceduralSurface = clamp((ripplePrimary * 0.45 + rippleSecondary * 0.35 + swirl * 0.2), 0.0, 1.0);
-
-      float foamNoise = sin(uTime * (uFoamSpeed + length(vFlow) * 0.6) + dot(vFlow, vec2(7.3, -3.1))) * 0.5 + 0.5;
-      float foamMask = smoothstep(
-        0.15,
-        0.9,
-        vFoamEdge * uEdgeFoamBoost + shoreMix * 1.35 + waterfallMask * 0.25 + proceduralSurface * 0.35,
-      );
-
-      vec3 foamColor = uFoamColor * foamMask * (0.65 + foamNoise * 0.4);
-
-      vec3 lightDir = normalize(uLightDirection);
-      float lambert = max(dot(normal, lightDir), 0.0);
-      vec3 lighting = uAmbientColor + uLightColor * lambert;
-      vec3 color = tint * lighting;
-
-      vec3 viewDir = normalize(cameraPosition - vWorldPosition);
-      float fresnel = pow(1.0 - max(dot(normal, viewDir), 0.0), 3.0);
-      color = mix(color, uSurfaceGlintColor, fresnel * 0.25 + length(vFlow) * 0.1);
-      vec3 refractionTint = mix(uUnderwaterColor, tint, clamp(0.25 + depthMix * 0.75, 0.0, 1.0));
-      color = mix(color, refractionTint, uRefractionStrength * (1.0 - depthMix));
-
-
-      color = mix(color, mix(uFoamColor, uShallowTint, 0.5), proceduralSurface * (1.0 - depthMix) * 0.35);
-      color = mix(color, mix(uFoamColor, tint, 0.4), waterfallMask * 0.3);
-
-      color += foamColor;
-      color += uFoamColor * fresnel * (0.08 + shoreMix * 0.25);
-
-      float edgeBoost = smoothstep(0.1, 0.8, foamMask + shoreMix * 0.4 + proceduralSurface * 0.45);
-      float alpha = mix(0.5, 0.98, clamp(depthMix * 0.75 + shoreMix * 0.45 + edgeBoost * 0.35, 0.0, 1.0));
-
-      gl_FragColor = vec4(color, alpha);
-
-      #include <tonemapping_fragment>
-      #include <colorspace_fragment>
-      #include <fog_fragment>
-    }
-  `;
-
->>>>>>> 1d9b08c2
+
   const material = new THREE.ShaderMaterial({
     name: 'HydraWaterMaterial',
     uniforms,
