export function createDreamcastWaterMaterial({ THREE }) {
  const material = new THREE.MeshPhysicalMaterial({
    color: new THREE.Color('#1d90d4'),
    roughness: 0.14,
    metalness: 0.03,
    transmission: 0.78,
    thickness: 1.8,
    transparent: true,
    opacity: 1,
    reflectivity: 0.72,
    clearcoat: 0.52,
    clearcoatRoughness: 0.1,
    ior: 1.33,
    vertexColors: true,
  });

  material.side = THREE.DoubleSide;
  material.envMapIntensity = 0.65;

  const uniforms = {
    uTime: { value: 0 },
    uWaveAmplitude: { value: 0.12 },
    uSecondaryWaveAmplitude: { value: 0.06 },
    uWaveFrequency: { value: 2.1 },
    uRippleScale: { value: 1.4 },
    uFlowSpeed: { value: 1.35 },
    uWaterfallTumble: { value: 0.12 },
    uOpacity: { value: 0.78 },
    uWaterfallOpacity: { value: 0.64 },
    uShallowColor: { value: new THREE.Color('#4fdfff') },
    uDeepColor: { value: new THREE.Color('#0b2a6f') },
    uFoamColor: { value: new THREE.Color('#ffffff') },
    uWaterfallColor: { value: new THREE.Color('#3cb7ff') },
    uSpecularBoost: { value: 0.28 },
  };

  material.onBeforeCompile = (shader) => {
    shader.uniforms.uTime = uniforms.uTime;
    shader.uniforms.uWaveAmplitude = uniforms.uWaveAmplitude;
    shader.uniforms.uSecondaryWaveAmplitude = uniforms.uSecondaryWaveAmplitude;
    shader.uniforms.uWaveFrequency = uniforms.uWaveFrequency;
    shader.uniforms.uRippleScale = uniforms.uRippleScale;
    shader.uniforms.uFlowSpeed = uniforms.uFlowSpeed;
    shader.uniforms.uWaterfallTumble = uniforms.uWaterfallTumble;
    shader.uniforms.uOpacity = uniforms.uOpacity;
    shader.uniforms.uWaterfallOpacity = uniforms.uWaterfallOpacity;
    shader.uniforms.uShallowColor = uniforms.uShallowColor;
    shader.uniforms.uDeepColor = uniforms.uDeepColor;
    shader.uniforms.uFoamColor = uniforms.uFoamColor;
    shader.uniforms.uWaterfallColor = uniforms.uWaterfallColor;
    shader.uniforms.uSpecularBoost = uniforms.uSpecularBoost;

    shader.vertexShader = shader.vertexShader
      .replace(
        '#include <common>',
        `#include <common>
attribute float surfaceType;
attribute vec2 flowDirection;
attribute float flowStrength;
attribute float edgeFoam;

uniform float uTime;
uniform float uWaveAmplitude;
uniform float uSecondaryWaveAmplitude;
uniform float uWaveFrequency;
uniform float uRippleScale;
uniform float uFlowSpeed;
uniform float uWaterfallTumble;

varying float vSurfaceType;
varying vec2 vFlowDirection;
varying float vFlowStrength;
varying float vEdgeFoam;

varying vec3 vWorldPosition;

        `,
      )
      .replace(
        '#include <begin_vertex>',
        `#include <begin_vertex>
float surfaceMask = clamp(surfaceType, 0.0, 1.0);
float elevationMask = 1.0 - surfaceMask;
float baseWave = sin((position.x + position.z) * uWaveFrequency + uTime * 0.8);
float crossWave = sin((position.x * 0.8 - position.z * 1.3) * (uWaveFrequency * 0.85) - uTime * 1.4);
float swirlWave = sin((position.x * 0.35 + position.z * 0.65) * uRippleScale + uTime * 0.6);
float directional = dot(flowDirection, vec2(position.x, position.z)) * flowStrength;
float crest = max(0.0, directional * 0.6);

float secondary = sin((position.x * 1.6 + position.z * 0.8) * (uWaveFrequency * 0.45) + uTime * 1.6);
float displacementPrimary =
  (baseWave + crossWave * 0.6 + swirlWave * 0.35 + crest) * uWaveAmplitude * elevationMask;
float displacementSecondary = secondary * uSecondaryWaveAmplitude * elevationMask;
transformed.y += displacementPrimary + displacementSecondary;

transformed.xz += flowDirection * flowStrength * 0.08 * elevationMask * sin(uTime * 0.9 + position.y * 0.6);
if (surfaceMask > 0.5) {
  float tumble = sin(uTime * uFlowSpeed + position.y * 2.3) * uWaterfallTumble;
  transformed.x += flowDirection.x * tumble;
  transformed.z += flowDirection.y * tumble;
  transformed.y -= abs(flowStrength) * 0.04;
}
vSurfaceType = surfaceMask;
vFlowDirection = flowDirection;
vFlowStrength = flowStrength;
vEdgeFoam = edgeFoam;

#ifdef USE_TRANSMISSION
vec4 worldPos = modelMatrix * vec4(transformed, 1.0);
vWorldPosition = worldPos.xyz;
#endif

        `,
      );

    shader.fragmentShader = shader.fragmentShader
      .replace(
        '#include <common>',
        `#include <common>
uniform float uOpacity;
uniform float uWaterfallOpacity;
uniform vec3 uShallowColor;
uniform vec3 uDeepColor;
uniform vec3 uFoamColor;
uniform vec3 uWaterfallColor;
uniform float uSpecularBoost;

varying float vSurfaceType;
varying vec2 vFlowDirection;
varying float vFlowStrength;
varying float vEdgeFoam;

vec3 gBiomeColor;
vec3 gWaterfallPalette;
float gSurfaceMix;

        `,
      )
      .replace(
        '#include <color_fragment>',
        `#include <color_fragment>
float surfaceMix = clamp(vSurfaceType, 0.0, 1.0);
#ifdef USE_TRANSMISSION
gSurfaceMix = surfaceMix;
#endif
#ifdef USE_TRANSMISSION
float dreamcastHeight = clamp(vWorldPosition.y * 0.04 + 0.48, 0.0, 1.0);
#else
float dreamcastHeight = 0.6;
#endif
vec3 dreamcastPalette = mix(uDeepColor, uShallowColor, dreamcastHeight);
vec3 waterfallPalette = mix(dreamcastPalette, uWaterfallColor, smoothstep(0.35, 0.95, surfaceMix));
vec3 biomeColor = diffuseColor.rgb;
<<<<<<< HEAD
gBiomeColor = biomeColor;
gWaterfallPalette = waterfallPalette;
=======
>>>>>>> 072c0c8c
vec3 paletteInfluence = mix(vec3(1.0), waterfallPalette, 0.85);
diffuseColor.rgb *= paletteInfluence;
        `,
      )
      .replace(
        'vec3 outgoingLight = totalDiffuse + totalSpecular + totalEmissiveRadiance;',
        `vec3 outgoingLight = totalDiffuse + totalSpecular + totalEmissiveRadiance;
float surfaceMix = clamp(vSurfaceType, 0.0, 1.0);
float foamFactor = smoothstep(0.25, 0.95, vEdgeFoam + vFlowStrength * 0.85);
vec3 foam = uFoamColor * foamFactor * mix(0.32, 0.72, surfaceMix);
outgoingLight += foam;
vec3 dreamcastLight = normalize(vec3(0.22, 0.94, 0.31));
float sparkle = pow(max(dot(normalize(normal), dreamcastLight), 0.0), 24.0) * uSpecularBoost;
outgoingLight += sparkle;
vec3 flowNormal = normalize(vec3(vFlowDirection, 0.25));
vec3 dreamcastAzimuth = normalize(vec3(dreamcastLight.x, dreamcastLight.z, dreamcastLight.y));
float ribbonHighlight = max(dot(flowNormal, dreamcastAzimuth), 0.0) * vFlowStrength;
outgoingLight += waterfallPalette * ribbonHighlight * 0.18;
float opacityMix = mix(uOpacity, uWaterfallOpacity, smoothstep(0.35, 0.95, surfaceMix));
float translucency = clamp(1.0 - opacityMix, 0.0, 1.0);
vec3 transmittedBiome = mix(biomeColor, waterfallPalette, 0.55);
outgoingLight += transmittedBiome * translucency * 0.4;
diffuseColor.a = opacityMix;
        `,
      );

    shader.fragmentShader = shader.fragmentShader.replace(
      'totalDiffuse = mix( totalDiffuse, transmitted.rgb, material.transmission );',
      `vec3 transmissionBiome = mix(transmitted.rgb, gBiomeColor, 0.7);
float waterfallInfluence = smoothstep(0.35, 0.95, gSurfaceMix);
vec3 tintedTransmission = mix(transmissionBiome, gWaterfallPalette, waterfallInfluence * 0.85);
totalDiffuse = mix(totalDiffuse, tintedTransmission, material.transmission);
`,
    );
  };

  material.customProgramCacheKey = () => 'DreamcastWaterMaterial_v2';



  const update = (delta) => {
    uniforms.uTime.value += delta;
  };

  return { material, update };
}<|MERGE_RESOLUTION|>--- conflicted
+++ resolved
@@ -151,11 +151,10 @@
 vec3 dreamcastPalette = mix(uDeepColor, uShallowColor, dreamcastHeight);
 vec3 waterfallPalette = mix(dreamcastPalette, uWaterfallColor, smoothstep(0.35, 0.95, surfaceMix));
 vec3 biomeColor = diffuseColor.rgb;
-<<<<<<< HEAD
+
 gBiomeColor = biomeColor;
 gWaterfallPalette = waterfallPalette;
-=======
->>>>>>> 072c0c8c
+
 vec3 paletteInfluence = mix(vec3(1.0), waterfallPalette, 0.85);
 diffuseColor.rgb *= paletteInfluence;
         `,
