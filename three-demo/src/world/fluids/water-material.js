export function createHydraWaterMaterial({ THREE }) {

  const material = new THREE.MeshPhysicalMaterial({
    color: new THREE.Color('#1c6dd9'),
    roughness: 0.08,
    metalness: 0.02,
    transmission: 0.68,
    thickness: 2.1,
    attenuationDistance: 2.75,
    attenuationColor: new THREE.Color('#2ca7ff'),
    transparent: true,
    opacity: 1,
    ior: 1.333,
    reflectivity: 0.52,
    clearcoat: 0.38,
    clearcoatRoughness: 0.15,

    vertexColors: true,
  });

  material.side = THREE.DoubleSide;
  material.depthWrite = false;

  material.envMapIntensity = 0.82;

  const uniforms = {
    uTime: { value: 0 },
    uPrimaryScale: { value: 0.42 },
    uSecondaryScale: { value: 0.18 },
    uChoppiness: { value: 0.55 },
    uFlowScale: { value: 0.16 },
    uFoamSpeed: { value: 1.1 },
    uFadeDepth: { value: 7.5 },
    uRefractionStrength: { value: 0.42 },
    uEdgeFoamBoost: { value: 1.35 },
    uShallowTint: { value: new THREE.Color('#5ddfff') },
    uDeepTint: { value: new THREE.Color('#0a2a63') },
    uFoamColor: { value: new THREE.Color('#c4f4ff') },
    uHorizonTint: { value: new THREE.Color('#7bd4ff') },
    uUnderwaterColor: { value: new THREE.Color('#052946') },
    uSurfaceGlintColor: { value: new THREE.Color('#66e0ff') },

  };

  material.onBeforeCompile = (shader) => {
    shader.uniforms.uTime = uniforms.uTime;

    shader.uniforms.uPrimaryScale = uniforms.uPrimaryScale;
    shader.uniforms.uSecondaryScale = uniforms.uSecondaryScale;
    shader.uniforms.uChoppiness = uniforms.uChoppiness;
    shader.uniforms.uFlowScale = uniforms.uFlowScale;
    shader.uniforms.uFoamSpeed = uniforms.uFoamSpeed;
    shader.uniforms.uFadeDepth = uniforms.uFadeDepth;
    shader.uniforms.uRefractionStrength = uniforms.uRefractionStrength;
    shader.uniforms.uEdgeFoamBoost = uniforms.uEdgeFoamBoost;
    shader.uniforms.uShallowTint = uniforms.uShallowTint;
    shader.uniforms.uDeepTint = uniforms.uDeepTint;
    shader.uniforms.uFoamColor = uniforms.uFoamColor;
    shader.uniforms.uHorizonTint = uniforms.uHorizonTint;
    shader.uniforms.uUnderwaterColor = uniforms.uUnderwaterColor;
    shader.uniforms.uSurfaceGlintColor = uniforms.uSurfaceGlintColor;

    shader.vertexShader = shader.vertexShader
      .replace(
        '#include <common>',
        `#include <common>
attribute float surfaceType;
attribute vec2 flowDirection;
attribute float flowStrength;
attribute float edgeFoam;
attribute float depth;
attribute float shoreline;

uniform float uTime;

uniform float uPrimaryScale;
uniform float uSecondaryScale;
uniform float uChoppiness;
uniform float uFlowScale;
uniform float uFoamSpeed;
uniform float uFadeDepth;

varying float vSurfaceType;
varying vec2 vFlow;
varying float vFoamEdge;
varying float vDepth;
varying float vShore;
varying vec3 vDisplacedNormal;
varying vec3 vHydraWorldPosition;

float sampleHydraWave(vec2 uv, vec2 flowDir, float flowStrength) {
  vec2 advected = uv;
  float time = uTime;
  vec2 flow = flowDir * (flowStrength * 0.85 + 0.12);
  advected += flow * time * 0.45;
  float primary = sin(dot(advected, vec2(0.78, 1.04)) + time * 0.92);
  float cross = sin(dot(advected, vec2(-1.25, 0.64)) - time * 1.18);
  float swirl = sin(dot(advected * 1.37, vec2(1.6, -1.1)) + time * 1.65);
  float micro = sin(dot(advected * 3.4, vec2(0.24, -2.8)) + time * 2.4);
  return primary * 0.7 + cross * 0.55 + swirl * 0.3 + micro * 0.12;
}

vec2 sampleHydraSlope(vec2 uv, vec2 flowDir, float flowStrength) {
  float eps = 0.18;
  float center = sampleHydraWave(uv, flowDir, flowStrength);
  float offsetX = sampleHydraWave(uv + vec2(eps, 0.0), flowDir, flowStrength);
  float offsetZ = sampleHydraWave(uv + vec2(0.0, eps), flowDir, flowStrength);
  return vec2(offsetX - center, offsetZ - center) / eps;

}

        `,
      )
      .replace(
        '#include <beginnormal_vertex>',
        `#include <beginnormal_vertex>

vec2 hydraSlope = sampleHydraSlope(position.xz, flowDirection, flowStrength);
float depthAttenuation = clamp(depth / max(uFadeDepth, 0.001), 0.0, 1.0);
float choppy = uChoppiness + depthAttenuation * 0.4;
vec3 bentNormal = normalize(vec3(-hydraSlope.x * choppy, 1.0, -hydraSlope.y * choppy));
objectNormal = bentNormal;
vDisplacedNormal = normalMatrix * bentNormal;


        `,
      )
      .replace(
        '#include <begin_vertex>',
        `#include <begin_vertex>

float surfaceMask = clamp(surfaceType, 0.0, 1.0);
float depthFactor = clamp(depth / max(uFadeDepth, 0.0001), 0.1, 1.6);
float wave = sampleHydraWave(position.xz, flowDirection, flowStrength);
float choppyWave = sin(dot(position.xz, vec2(1.3, -0.75)) - uTime * 1.4) * uSecondaryScale;
float crest = sin(dot(position.xz, flowDirection * 1.9) + uTime * 0.82) * flowStrength * (0.6 + shoreline * 0.45);
float waterfallBoost = surfaceMask * (shoreline * 1.2 + flowStrength * 0.6);
float displacement = (wave * uPrimaryScale + choppyWave + crest) * depthFactor + waterfallBoost * uSecondaryScale;
transformed.y += displacement;
transformed.xz += flowDirection * (flowStrength * uFlowScale) * (0.6 + shoreline * 0.4) * sin(uTime * 0.8 + displacement);
vSurfaceType = surfaceMask;
vFlow = flowDirection * flowStrength;
vFoamEdge = edgeFoam;
vDepth = depth;
vShore = shoreline;


        `,
      );

    shader.vertexShader = shader.vertexShader.replace(
      '#include <worldpos_vertex>',
      `#include <worldpos_vertex>
vHydraWorldPosition = worldPosition.xyz;
`
    );

    shader.fragmentShader = shader.fragmentShader
      .replace(
        '#include <common>',
        `#include <common>

uniform float uTime;
uniform float uFadeDepth;
uniform float uRefractionStrength;
uniform float uFoamSpeed;
uniform float uEdgeFoamBoost;
uniform vec3 uShallowTint;
uniform vec3 uDeepTint;
uniform vec3 uFoamColor;
uniform vec3 uHorizonTint;
uniform vec3 uUnderwaterColor;
uniform vec3 uSurfaceGlintColor;

varying float vSurfaceType;
varying vec2 vFlow;
varying float vFoamEdge;
varying float vDepth;
varying float vShore;
varying vec3 vDisplacedNormal;
varying vec3 vHydraWorldPosition;

vec3 gHydraTint;
vec3 gFoamColor;
float gHydraDepthMix;
float gHydraShoreMix;

        `,
      )
      .replace(
        '#include <normal_fragment_begin>',
        `#include <normal_fragment_begin>
normal = normalize(vDisplacedNormal);
geometryNormal = normal;


        `,
      )
      .replace(
        '#include <color_fragment>',
        `#include <color_fragment>

#ifdef USE_COLOR_ALPHA
diffuseColor *= vColor;
#elif defined( USE_COLOR )
diffuseColor.rgb *= vColor;
#endif
float depthMix = clamp(vDepth / max(uFadeDepth, 0.0001), 0.0, 1.0);
float shoreMix = clamp(vShore, 0.0, 1.0);
vec3 shallowTint = mix(diffuseColor.rgb, uShallowTint, 0.6);
vec3 deepTint = mix(diffuseColor.rgb, uDeepTint, 0.85);
vec3 tint = mix(shallowTint, deepTint, depthMix);
float waterfallMask = smoothstep(0.35, 1.0, vSurfaceType);
vec3 horizonBlend = mix(tint, uHorizonTint, 0.35 * (1.0 - depthMix));
diffuseColor.rgb = mix(horizonBlend, tint, depthMix * 0.7);
float altitudeMix = clamp(vHydraWorldPosition.y * 0.02 + 0.5, 0.0, 1.0);
diffuseColor.rgb = mix(
  diffuseColor.rgb,
  mix(uHorizonTint, uShallowTint, altitudeMix),
  0.08 * (1.0 - depthMix)
);
float glint = clamp(length(vFlow) * 0.45 + shoreMix * 0.2 + waterfallMask * 0.2, 0.0, 1.0);
diffuseColor.rgb = mix(diffuseColor.rgb, uSurfaceGlintColor, glint * 0.25);
float foamNoise = sin(uTime * (uFoamSpeed + length(vFlow) * 0.6) + dot(vFlow, vec2(7.3, -3.1))) * 0.5 + 0.5;
float foamMask = smoothstep(0.15, 0.9, vFoamEdge * uEdgeFoamBoost + shoreMix * 1.35 + waterfallMask * 0.25);
vec3 foamColor = uFoamColor * foamMask * (0.65 + foamNoise * 0.4);
float minAlpha = 0.45;
float maxAlpha = 0.95;
diffuseColor.a = mix(minAlpha, maxAlpha, clamp(depthMix * 0.85 + shoreMix * 0.35, 0.0, 1.0));
gHydraTint = tint;
gFoamColor = foamColor;
gHydraDepthMix = depthMix;
gHydraShoreMix = shoreMix;


        `,
      )
      .replace(
        'vec3 totalDiffuse = reflectedLight.directDiffuse + reflectedLight.indirectDiffuse;',
        `vec3 totalDiffuse = reflectedLight.directDiffuse + reflectedLight.indirectDiffuse;
vec3 hydraBaseDiffuse = totalDiffuse;
`
      )
      .replace(
        'vec3 outgoingLight = totalDiffuse + totalSpecular + totalEmissiveRadiance;',
        `vec3 outgoingLight = totalDiffuse + totalSpecular + totalEmissiveRadiance;

outgoingLight += gFoamColor;
vec3 viewDir = normalize(-vViewPosition);
float fresnel = pow(1.0 - max(dot(normalize(vDisplacedNormal), viewDir), 0.0), 3.0);
vec3 refractionTint = mix(uUnderwaterColor, gHydraTint, clamp(0.25 + gHydraDepthMix * 0.75, 0.0, 1.0));
outgoingLight = mix(outgoingLight, refractionTint, uRefractionStrength * (1.0 - gHydraDepthMix));
outgoingLight += uFoamColor * fresnel * (0.08 + gHydraShoreMix * 0.25);

        `,
      );

    shader.fragmentShader = shader.fragmentShader.replace(
      '#include <transmission_fragment>',
      `#include <transmission_fragment>
#ifdef USE_TRANSMISSION
vec3 refractedTint = mix(transmitted.rgb, gHydraTint, 0.7);
vec3 abyss = mix(uUnderwaterColor, gHydraTint, clamp(gHydraDepthMix * 0.85 + 0.1, 0.0, 1.0));
totalDiffuse = mix(hydraBaseDiffuse, refractedTint, material.transmission);
totalDiffuse += abyss * (0.2 + (1.0 - material.transmission) * 0.4);
#endif

`
    );
  };

<<<<<<< HEAD
  material.customProgramCacheKey = () => 'HydraWaterMaterial_v4';
=======
  material.customProgramCacheKey = () => 'HydraWaterMaterial_v3';
>>>>>>> 9730c4bd

  const update = (delta) => {
    uniforms.uTime.value += delta;
    if (uniforms.uTime.value > 10000) {

      uniforms.uTime.value = 0;
    }
  };

  return { material, update };
}<|MERGE_RESOLUTION|>--- conflicted
+++ resolved
@@ -269,11 +269,9 @@
     );
   };
 
-<<<<<<< HEAD
+
   material.customProgramCacheKey = () => 'HydraWaterMaterial_v4';
-=======
-  material.customProgramCacheKey = () => 'HydraWaterMaterial_v3';
->>>>>>> 9730c4bd
+
 
   const update = (delta) => {
     uniforms.uTime.value += delta;
