import { createMeshMorpher } from '../../rendering/mesh-morpher.js';
<<<<<<< HEAD
import { SURFACE_ROLES } from './fluid-geometry.js';

const WAVE_SETTINGS = {
  mainAmplitude: 0.18,
=======

import { SURFACE_ROLES } from './fluid-geometry.js';


const WAVE_SETTINGS = {
  amplitude: 0.18,
>>>>>>> e1a8e1ab
  baseFrequency: 0.45,
  baseSpeed: 0.9,
  crossFrequency: 0.16,
  crossSpeed: 1.35,
  flowFrequency: 0.52,
  flowSpeed: 1.4,
<<<<<<< HEAD
  rippleAmplitude: 0.05,
  rippleFrequency: 1.3,
  rippleSpeed: 1.65,
  rippleSkew: 0.78,
  rippleDrift: 1.12,
  detailAmplitude: 0.035,
  detailFrequency: 2.1,
  detailSpeed: 1.05,
};

const EDGE_TINT_SETTINGS = {
  saturationBoost: 0.22,
  minOpacity: 0.9,
};

const getWavePadding = () => {
  const { mainAmplitude, rippleAmplitude, detailAmplitude } = WAVE_SETTINGS;
  return (mainAmplitude + rippleAmplitude + detailAmplitude) * 1.2;
};

function sampleWave({ x, z, time, flowX, flowZ, flowStrength }) {
  const {
    mainAmplitude,
=======
};


function sampleWave({ x, z, time, flowX, flowZ, flowStrength }) {
  const {
    amplitude,
>>>>>>> e1a8e1ab
    baseFrequency,
    baseSpeed,
    crossFrequency,
    crossSpeed,
    flowFrequency,
    flowSpeed,
<<<<<<< HEAD
    rippleAmplitude,
    rippleFrequency,
    rippleSpeed,
    rippleSkew,
    rippleDrift,
    detailAmplitude,
    detailFrequency,
    detailSpeed,
=======
>>>>>>> e1a8e1ab
  } = WAVE_SETTINGS;

  const primaryPhase = x * baseFrequency + time * baseSpeed;
  const secondaryPhase = z * (baseFrequency * 0.85) + time * (baseSpeed * 0.92);
  const crossPhase = (x + z) * crossFrequency + time * crossSpeed;

  let value = 0;
  let derivativeX = 0;
  let derivativeZ = 0;

<<<<<<< HEAD
  value += mainAmplitude * 0.6 * Math.sin(primaryPhase);
  derivativeX += mainAmplitude * 0.6 * Math.cos(primaryPhase) * baseFrequency;

  value += mainAmplitude * 0.4 * Math.cos(secondaryPhase);
  derivativeZ +=
    mainAmplitude * -0.4 * Math.sin(secondaryPhase) * (baseFrequency * 0.85);

  value += mainAmplitude * 0.35 * Math.sin(crossPhase);
  const crossDerivative = Math.cos(crossPhase) * crossFrequency * 0.35 * mainAmplitude;
=======
  value += 0.6 * Math.sin(primaryPhase);
  derivativeX += 0.6 * Math.cos(primaryPhase) * baseFrequency;

  value += 0.4 * Math.cos(secondaryPhase);
  derivativeZ += -0.4 * Math.sin(secondaryPhase) * (baseFrequency * 0.85);

  value += 0.35 * Math.sin(crossPhase);
  const crossDerivative = Math.cos(crossPhase) * crossFrequency * 0.35;
>>>>>>> e1a8e1ab
  derivativeX += crossDerivative;
  derivativeZ += crossDerivative;

  if (flowStrength > 0.001) {
    const flowPhase = (flowX * x + flowZ * z) * flowFrequency + time * flowSpeed;
<<<<<<< HEAD
    const flowAmplitude = mainAmplitude * flowStrength * 0.5;
    value += flowAmplitude * Math.sin(flowPhase);
    const flowDerivative = Math.cos(flowPhase) * flowFrequency * flowAmplitude;
=======
    value += flowStrength * 0.5 * Math.sin(flowPhase);
    const flowDerivative = Math.cos(flowPhase) * flowFrequency * 0.5 * flowStrength;
>>>>>>> e1a8e1ab
    derivativeX += flowDerivative * flowX;
    derivativeZ += flowDerivative * flowZ;
  }

<<<<<<< HEAD
  if (rippleAmplitude > 0) {
    const ripplePhaseX = x * rippleFrequency + time * rippleSpeed;
    const ripplePhaseZ = z * (rippleFrequency * rippleSkew) + time * (rippleSpeed * rippleDrift);
    const rippleValue = Math.sin(ripplePhaseX) * Math.cos(ripplePhaseZ);
    value += rippleAmplitude * rippleValue;

    derivativeX += rippleAmplitude * Math.cos(ripplePhaseX) * rippleFrequency * Math.cos(ripplePhaseZ);
    derivativeZ +=
      rippleAmplitude * Math.sin(ripplePhaseX) * -Math.sin(ripplePhaseZ) * (rippleFrequency * rippleSkew);
  }

  if (detailAmplitude > 0) {
    const detailPhase = (x - z) * detailFrequency + time * detailSpeed;
    const detailCos = Math.cos(detailPhase);
    value += detailAmplitude * Math.sin(detailPhase);
    derivativeX += detailAmplitude * detailCos * detailFrequency;
    derivativeZ += detailAmplitude * detailCos * -detailFrequency;
  }

  return {
    value,
    derivativeX,
    derivativeZ,
=======
  return {
    value: value * amplitude,
    derivativeX: derivativeX * amplitude,
    derivativeZ: derivativeZ * amplitude,
>>>>>>> e1a8e1ab
  };
}

export function createHydraWaterMaterial({ THREE }) {
  const material = new THREE.MeshPhysicalMaterial({
    color: new THREE.Color('#1f5fbf'),
    roughness: 0.38,
    metalness: 0.06,
    transmission: 0,
    thickness: 0,
    attenuationDistance: 0,
    transparent: true,
    opacity: 0.78,
    ior: 1.333,
    reflectivity: 0.2,
    clearcoat: 0.12,
    clearcoatRoughness: 0.68,
    envMapIntensity: 0.5,
    vertexColors: true,
  });

  material.side = THREE.DoubleSide;
  material.depthWrite = false;

<<<<<<< HEAD
  material.onBeforeCompile = (shader) => {
    shader.uniforms.edgeSaturationBoost = { value: EDGE_TINT_SETTINGS.saturationBoost };
    shader.uniforms.edgeMinOpacity = { value: EDGE_TINT_SETTINGS.minOpacity };

    shader.vertexShader = shader.vertexShader.replace(
      '#include <common>',
      `#include <common>\nattribute float surfaceType;\nvarying float vSurfaceType;`,
    );

    shader.vertexShader = shader.vertexShader.replace(
      '#include <begin_vertex>',
      `#include <begin_vertex>\nvSurfaceType = surfaceType;`,
    );

    shader.fragmentShader = shader.fragmentShader.replace(
      '#include <common>',
      `#include <common>\nvarying float vSurfaceType;\nuniform float edgeSaturationBoost;\nuniform float edgeMinOpacity;`,
    );

    shader.fragmentShader = shader.fragmentShader.replace(
      '#include <color_fragment>',
      `#include <color_fragment>\nfloat edgeMask = smoothstep(0.5, 1.5, vSurfaceType);\nfloat tintMultiplier = 1.0 + edgeSaturationBoost * edgeMask;\ndiffuseColor.rgb = min(diffuseColor.rgb * tintMultiplier, vec3(1.0));\ndiffuseColor.a = mix(diffuseColor.a, max(diffuseColor.a, edgeMinOpacity), edgeMask);`,
    );
  };

  material.customProgramCacheKey = () =>
    `hydra-water-edge-tint-${EDGE_TINT_SETTINGS.saturationBoost}-${EDGE_TINT_SETTINGS.minOpacity}`;

=======
>>>>>>> e1a8e1ab
  const morpher = createMeshMorpher({ THREE });
  const cleanupHandlers = new Map();
  let elapsedTime = 0;

  const ensureSurfaceBounds = (mesh) => {
    const geometry = mesh.geometry;
    if (!geometry) {
      return;
    }
    if (!geometry.boundingBox) {
      geometry.computeBoundingBox();
    }
    if (!geometry.boundingSphere) {
      geometry.computeBoundingSphere();
    }
    if (geometry.boundingBox) {
<<<<<<< HEAD
      const padding = getWavePadding();
=======
      const padding = WAVE_SETTINGS.amplitude * 1.2;
>>>>>>> e1a8e1ab
      geometry.boundingBox.max.y += padding;
      geometry.boundingBox.min.y -= padding;
    }
    if (geometry.boundingSphere) {
<<<<<<< HEAD
      geometry.boundingSphere.radius += getWavePadding();
=======
      geometry.boundingSphere.radius += WAVE_SETTINGS.amplitude * 1.2;
>>>>>>> e1a8e1ab
    }
  };

  const registerSurface = (mesh) => {
    if (morpher.hasMesh(mesh)) {
      return;
    }

    morpher.registerMesh(mesh, { attributes: ['position', 'normal'] });

    const effect = ({ mesh: effectMesh, attributes, elapsedTime: time }) => {
      const positionData = attributes.find((entry) => entry.name === 'position');
      const normalData = attributes.find((entry) => entry.name === 'normal');
      if (!positionData || !normalData) {
        return;
      }

      const positionAttribute = positionData.attribute;
      const normalAttribute = normalData.attribute;
      const basePositions = positionData.base;
      const baseNormals = normalData.base;
      const flowDir = effectMesh.geometry.getAttribute('flowDirection');
      const flowStrength = effectMesh.geometry.getAttribute('flowStrength');
<<<<<<< HEAD
      const surfaceRole = effectMesh.geometry.getAttribute('surfaceRole');

=======

      const surfaceRole = effectMesh.geometry.getAttribute('surfaceRole');


>>>>>>> e1a8e1ab
      const vertexCount = positionAttribute.count;
      for (let index = 0; index < vertexCount; index += 1) {
        const baseOffset = index * 3;
        const baseNormalY = baseNormals[baseOffset + 1];

<<<<<<< HEAD
=======

>>>>>>> e1a8e1ab
        const x = basePositions[baseOffset];
        const y = basePositions[baseOffset + 1];
        const z = basePositions[baseOffset + 2];

        const flowX = flowDir ? flowDir.array[index * 2] : 0;
        const flowZ = flowDir ? flowDir.array[index * 2 + 1] : 0;
        const flowAmount = flowStrength ? flowStrength.array[index] : 0;

        const { value, derivativeX, derivativeZ } = sampleWave({
          x,
          z,
          time,
          flowX,
          flowZ,
          flowStrength: flowAmount,
        });

        const role = surfaceRole
          ? surfaceRole.array[index]
          : baseNormalY >= 0.5
            ? SURFACE_ROLES.SURFACE
            : SURFACE_ROLES.EDGE_BOTTOM;

        if (role === SURFACE_ROLES.EDGE_BOTTOM) {
          continue;
        }

        positionAttribute.array[baseOffset + 1] = y + value;

        if (role === SURFACE_ROLES.SURFACE) {
          const normalX = -derivativeX;
          const normalY = 1;
          const normalZ = -derivativeZ;
          const normalization = 1 / Math.hypot(normalX, normalY, normalZ);
          normalAttribute.array[baseOffset] = normalX * normalization;
          normalAttribute.array[baseOffset + 1] = normalY * normalization;
          normalAttribute.array[baseOffset + 2] = normalZ * normalization;
        } else {
          normalAttribute.array[baseOffset] = baseNormals[baseOffset];
          normalAttribute.array[baseOffset + 1] = baseNormals[baseOffset + 1];
          normalAttribute.array[baseOffset + 2] = baseNormals[baseOffset + 2];
        }
      }
    };

    const removeEffect = morpher.addEffect(mesh, (context) => {
      effect({ ...context, elapsedTime });
    });

    cleanupHandlers.set(mesh, () => {
      removeEffect();
      morpher.unregisterMesh(mesh);
    });

    ensureSurfaceBounds(mesh);
  };

  const disposeSurface = (mesh) => {
    const cleanup = cleanupHandlers.get(mesh);
    if (cleanup) {
      cleanup();
      cleanupHandlers.delete(mesh);
    }
  };

<<<<<<< HEAD
  material.userData.hydraWaterVersion = 'layered-wave-undulation-v1';
=======
  material.userData.hydraWaterVersion = 'simple-blue-waves-v1';
>>>>>>> e1a8e1ab

  return {
    material,
    update: (delta) => {
      elapsedTime += delta;
      morpher.update(delta, { elapsedTime });
    },
    onSurfaceCreated: registerSurface,
    onSurfaceDisposed: disposeSurface,
  };
}<|MERGE_RESOLUTION|>--- conflicted
+++ resolved
@@ -1,24 +1,17 @@
 import { createMeshMorpher } from '../../rendering/mesh-morpher.js';
-<<<<<<< HEAD
+
 import { SURFACE_ROLES } from './fluid-geometry.js';
 
 const WAVE_SETTINGS = {
   mainAmplitude: 0.18,
-=======
-
-import { SURFACE_ROLES } from './fluid-geometry.js';
-
-
-const WAVE_SETTINGS = {
-  amplitude: 0.18,
->>>>>>> e1a8e1ab
+
   baseFrequency: 0.45,
   baseSpeed: 0.9,
   crossFrequency: 0.16,
   crossSpeed: 1.35,
   flowFrequency: 0.52,
   flowSpeed: 1.4,
-<<<<<<< HEAD
+
   rippleAmplitude: 0.05,
   rippleFrequency: 1.3,
   rippleSpeed: 1.65,
@@ -42,21 +35,13 @@
 function sampleWave({ x, z, time, flowX, flowZ, flowStrength }) {
   const {
     mainAmplitude,
-=======
-};
-
-
-function sampleWave({ x, z, time, flowX, flowZ, flowStrength }) {
-  const {
-    amplitude,
->>>>>>> e1a8e1ab
+
     baseFrequency,
     baseSpeed,
     crossFrequency,
     crossSpeed,
     flowFrequency,
     flowSpeed,
-<<<<<<< HEAD
     rippleAmplitude,
     rippleFrequency,
     rippleSpeed,
@@ -65,8 +50,7 @@
     detailAmplitude,
     detailFrequency,
     detailSpeed,
-=======
->>>>>>> e1a8e1ab
+
   } = WAVE_SETTINGS;
 
   const primaryPhase = x * baseFrequency + time * baseSpeed;
@@ -77,7 +61,7 @@
   let derivativeX = 0;
   let derivativeZ = 0;
 
-<<<<<<< HEAD
+
   value += mainAmplitude * 0.6 * Math.sin(primaryPhase);
   derivativeX += mainAmplitude * 0.6 * Math.cos(primaryPhase) * baseFrequency;
 
@@ -87,34 +71,22 @@
 
   value += mainAmplitude * 0.35 * Math.sin(crossPhase);
   const crossDerivative = Math.cos(crossPhase) * crossFrequency * 0.35 * mainAmplitude;
-=======
-  value += 0.6 * Math.sin(primaryPhase);
-  derivativeX += 0.6 * Math.cos(primaryPhase) * baseFrequency;
-
-  value += 0.4 * Math.cos(secondaryPhase);
-  derivativeZ += -0.4 * Math.sin(secondaryPhase) * (baseFrequency * 0.85);
-
-  value += 0.35 * Math.sin(crossPhase);
-  const crossDerivative = Math.cos(crossPhase) * crossFrequency * 0.35;
->>>>>>> e1a8e1ab
+
   derivativeX += crossDerivative;
   derivativeZ += crossDerivative;
 
   if (flowStrength > 0.001) {
     const flowPhase = (flowX * x + flowZ * z) * flowFrequency + time * flowSpeed;
-<<<<<<< HEAD
+
     const flowAmplitude = mainAmplitude * flowStrength * 0.5;
     value += flowAmplitude * Math.sin(flowPhase);
     const flowDerivative = Math.cos(flowPhase) * flowFrequency * flowAmplitude;
-=======
-    value += flowStrength * 0.5 * Math.sin(flowPhase);
-    const flowDerivative = Math.cos(flowPhase) * flowFrequency * 0.5 * flowStrength;
->>>>>>> e1a8e1ab
+
     derivativeX += flowDerivative * flowX;
     derivativeZ += flowDerivative * flowZ;
   }
 
-<<<<<<< HEAD
+
   if (rippleAmplitude > 0) {
     const ripplePhaseX = x * rippleFrequency + time * rippleSpeed;
     const ripplePhaseZ = z * (rippleFrequency * rippleSkew) + time * (rippleSpeed * rippleDrift);
@@ -138,12 +110,7 @@
     value,
     derivativeX,
     derivativeZ,
-=======
-  return {
-    value: value * amplitude,
-    derivativeX: derivativeX * amplitude,
-    derivativeZ: derivativeZ * amplitude,
->>>>>>> e1a8e1ab
+
   };
 }
 
@@ -168,7 +135,7 @@
   material.side = THREE.DoubleSide;
   material.depthWrite = false;
 
-<<<<<<< HEAD
+
   material.onBeforeCompile = (shader) => {
     shader.uniforms.edgeSaturationBoost = { value: EDGE_TINT_SETTINGS.saturationBoost };
     shader.uniforms.edgeMinOpacity = { value: EDGE_TINT_SETTINGS.minOpacity };
@@ -197,8 +164,7 @@
   material.customProgramCacheKey = () =>
     `hydra-water-edge-tint-${EDGE_TINT_SETTINGS.saturationBoost}-${EDGE_TINT_SETTINGS.minOpacity}`;
 
-=======
->>>>>>> e1a8e1ab
+
   const morpher = createMeshMorpher({ THREE });
   const cleanupHandlers = new Map();
   let elapsedTime = 0;
@@ -215,20 +181,16 @@
       geometry.computeBoundingSphere();
     }
     if (geometry.boundingBox) {
-<<<<<<< HEAD
+
       const padding = getWavePadding();
-=======
-      const padding = WAVE_SETTINGS.amplitude * 1.2;
->>>>>>> e1a8e1ab
+
       geometry.boundingBox.max.y += padding;
       geometry.boundingBox.min.y -= padding;
     }
     if (geometry.boundingSphere) {
-<<<<<<< HEAD
+
       geometry.boundingSphere.radius += getWavePadding();
-=======
-      geometry.boundingSphere.radius += WAVE_SETTINGS.amplitude * 1.2;
->>>>>>> e1a8e1ab
+
     }
   };
 
@@ -252,24 +214,15 @@
       const baseNormals = normalData.base;
       const flowDir = effectMesh.geometry.getAttribute('flowDirection');
       const flowStrength = effectMesh.geometry.getAttribute('flowStrength');
-<<<<<<< HEAD
+
       const surfaceRole = effectMesh.geometry.getAttribute('surfaceRole');
 
-=======
-
-      const surfaceRole = effectMesh.geometry.getAttribute('surfaceRole');
-
-
->>>>>>> e1a8e1ab
+
       const vertexCount = positionAttribute.count;
       for (let index = 0; index < vertexCount; index += 1) {
         const baseOffset = index * 3;
         const baseNormalY = baseNormals[baseOffset + 1];
 
-<<<<<<< HEAD
-=======
-
->>>>>>> e1a8e1ab
         const x = basePositions[baseOffset];
         const y = basePositions[baseOffset + 1];
         const z = basePositions[baseOffset + 2];
@@ -335,11 +288,9 @@
     }
   };
 
-<<<<<<< HEAD
+
   material.userData.hydraWaterVersion = 'layered-wave-undulation-v1';
-=======
-  material.userData.hydraWaterVersion = 'simple-blue-waves-v1';
->>>>>>> e1a8e1ab
+
 
   return {
     material,
