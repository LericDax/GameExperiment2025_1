--- conflicted
+++ resolved
@@ -19,269 +19,9 @@
   material.side = THREE.DoubleSide;
   material.depthWrite = false;
 
-<<<<<<< HEAD
+
   material.userData.hydraWaterVersion = 'simple-blue-v1';
-=======
-  material.envMapIntensity = 0.82;
 
-  const uniforms = {
-    uTime: { value: 0 },
-    uPrimaryScale: { value: 0.42 },
-    uSecondaryScale: { value: 0.18 },
-    uChoppiness: { value: 0.55 },
-    uFlowScale: { value: 0.16 },
-    uFoamSpeed: { value: 1.1 },
-    uFadeDepth: { value: 7.5 },
-    uRefractionStrength: { value: 0.42 },
-    uEdgeFoamBoost: { value: 1.35 },
-    uShallowTint: { value: new THREE.Color('#5ddfff') },
-    uDeepTint: { value: new THREE.Color('#0a2a63') },
-    uFoamColor: { value: new THREE.Color('#c4f4ff') },
-    uHorizonTint: { value: new THREE.Color('#7bd4ff') },
-    uUnderwaterColor: { value: new THREE.Color('#052946') },
-    uSurfaceGlintColor: { value: new THREE.Color('#66e0ff') },
-
-  };
-
-  material.onBeforeCompile = (shader) => {
-    shader.uniforms.uTime = uniforms.uTime;
-
-    shader.uniforms.uPrimaryScale = uniforms.uPrimaryScale;
-    shader.uniforms.uSecondaryScale = uniforms.uSecondaryScale;
-    shader.uniforms.uChoppiness = uniforms.uChoppiness;
-    shader.uniforms.uFlowScale = uniforms.uFlowScale;
-    shader.uniforms.uFoamSpeed = uniforms.uFoamSpeed;
-    shader.uniforms.uFadeDepth = uniforms.uFadeDepth;
-    shader.uniforms.uRefractionStrength = uniforms.uRefractionStrength;
-    shader.uniforms.uEdgeFoamBoost = uniforms.uEdgeFoamBoost;
-    shader.uniforms.uShallowTint = uniforms.uShallowTint;
-    shader.uniforms.uDeepTint = uniforms.uDeepTint;
-    shader.uniforms.uFoamColor = uniforms.uFoamColor;
-    shader.uniforms.uHorizonTint = uniforms.uHorizonTint;
-    shader.uniforms.uUnderwaterColor = uniforms.uUnderwaterColor;
-    shader.uniforms.uSurfaceGlintColor = uniforms.uSurfaceGlintColor;
-
-    shader.vertexShader = shader.vertexShader
-      .replace(
-        '#include <common>',
-        `#include <common>
-attribute float surfaceType;
-attribute vec2 flowDirection;
-attribute float flowStrength;
-attribute float edgeFoam;
-attribute float depth;
-attribute float shoreline;
-
-uniform float uTime;
-
-uniform float uPrimaryScale;
-uniform float uSecondaryScale;
-uniform float uChoppiness;
-uniform float uFlowScale;
-uniform float uFoamSpeed;
-uniform float uFadeDepth;
-
-varying float vSurfaceType;
-varying vec2 vFlow;
-varying float vFoamEdge;
-varying float vDepth;
-varying float vShore;
-varying vec3 vDisplacedNormal;
-varying vec3 vHydraWorldPosition;
-
-float sampleHydraWave(vec2 uv, vec2 flowDir, float flowStrength) {
-  vec2 advected = uv;
-  float time = uTime;
-  vec2 flow = flowDir * (flowStrength * 0.85 + 0.12);
-  advected += flow * time * 0.45;
-  float primary = sin(dot(advected, vec2(0.78, 1.04)) + time * 0.92);
-  float cross = sin(dot(advected, vec2(-1.25, 0.64)) - time * 1.18);
-  float swirl = sin(dot(advected * 1.37, vec2(1.6, -1.1)) + time * 1.65);
-  float micro = sin(dot(advected * 3.4, vec2(0.24, -2.8)) + time * 2.4);
-  return primary * 0.7 + cross * 0.55 + swirl * 0.3 + micro * 0.12;
-}
-
-vec2 sampleHydraSlope(vec2 uv, vec2 flowDir, float flowStrength) {
-  float eps = 0.18;
-  float center = sampleHydraWave(uv, flowDir, flowStrength);
-  float offsetX = sampleHydraWave(uv + vec2(eps, 0.0), flowDir, flowStrength);
-  float offsetZ = sampleHydraWave(uv + vec2(0.0, eps), flowDir, flowStrength);
-  return vec2(offsetX - center, offsetZ - center) / eps;
-
-}
-
-        `,
-      )
-      .replace(
-        '#include <beginnormal_vertex>',
-        `#include <beginnormal_vertex>
-
-vec2 hydraSlope = sampleHydraSlope(position.xz, flowDirection, flowStrength);
-float depthAttenuation = clamp(depth / max(uFadeDepth, 0.001), 0.0, 1.0);
-float choppy = uChoppiness + depthAttenuation * 0.4;
-vec3 bentNormal = normalize(vec3(-hydraSlope.x * choppy, 1.0, -hydraSlope.y * choppy));
-objectNormal = bentNormal;
-vDisplacedNormal = normalMatrix * bentNormal;
-
-
-        `,
-      )
-      .replace(
-        '#include <begin_vertex>',
-        `#include <begin_vertex>
-
-float surfaceMask = clamp(surfaceType, 0.0, 1.0);
-float depthFactor = clamp(depth / max(uFadeDepth, 0.0001), 0.1, 1.6);
-float wave = sampleHydraWave(position.xz, flowDirection, flowStrength);
-float choppyWave = sin(dot(position.xz, vec2(1.3, -0.75)) - uTime * 1.4) * uSecondaryScale;
-float crest = sin(dot(position.xz, flowDirection * 1.9) + uTime * 0.82) * flowStrength * (0.6 + shoreline * 0.45);
-float waterfallBoost = surfaceMask * (shoreline * 1.2 + flowStrength * 0.6);
-float displacement = (wave * uPrimaryScale + choppyWave + crest) * depthFactor + waterfallBoost * uSecondaryScale;
-transformed.y += displacement;
-transformed.xz += flowDirection * (flowStrength * uFlowScale) * (0.6 + shoreline * 0.4) * sin(uTime * 0.8 + displacement);
-vSurfaceType = surfaceMask;
-vFlow = flowDirection * flowStrength;
-vFoamEdge = edgeFoam;
-vDepth = depth;
-vShore = shoreline;
-
-
-        `,
-      );
-
-    shader.vertexShader = shader.vertexShader.replace(
-      '#include <worldpos_vertex>',
-      `#include <worldpos_vertex>
-vHydraWorldPosition = worldPosition.xyz;
-`
-    );
-
-    shader.fragmentShader = shader.fragmentShader
-      .replace(
-        '#include <common>',
-        `#include <common>
-
-uniform float uTime;
-uniform float uFadeDepth;
-uniform float uRefractionStrength;
-uniform float uFoamSpeed;
-uniform float uEdgeFoamBoost;
-uniform vec3 uShallowTint;
-uniform vec3 uDeepTint;
-uniform vec3 uFoamColor;
-uniform vec3 uHorizonTint;
-uniform vec3 uUnderwaterColor;
-uniform vec3 uSurfaceGlintColor;
-
-varying float vSurfaceType;
-varying vec2 vFlow;
-varying float vFoamEdge;
-varying float vDepth;
-varying float vShore;
-varying vec3 vDisplacedNormal;
-varying vec3 vHydraWorldPosition;
-
-vec3 gHydraTint;
-vec3 gFoamColor;
-float gHydraDepthMix;
-float gHydraShoreMix;
-
-        `,
-      )
-      .replace(
-        '#include <normal_fragment_begin>',
-        `#include <normal_fragment_begin>
-normal = normalize(vDisplacedNormal);
-geometryNormal = normal;
-
-
-        `,
-      )
-      .replace(
-        '#include <color_fragment>',
-        `#include <color_fragment>
-
-#ifdef USE_COLOR_ALPHA
-diffuseColor *= vColor;
-#elif defined( USE_COLOR )
-diffuseColor.rgb *= vColor;
-#endif
-float depthMix = clamp(vDepth / max(uFadeDepth, 0.0001), 0.0, 1.0);
-float shoreMix = clamp(vShore, 0.0, 1.0);
-vec3 shallowTint = mix(diffuseColor.rgb, uShallowTint, 0.6);
-vec3 deepTint = mix(diffuseColor.rgb, uDeepTint, 0.85);
-vec3 tint = mix(shallowTint, deepTint, depthMix);
-float waterfallMask = smoothstep(0.35, 1.0, vSurfaceType);
-vec3 horizonBlend = mix(tint, uHorizonTint, 0.35 * (1.0 - depthMix));
-diffuseColor.rgb = mix(horizonBlend, tint, depthMix * 0.7);
-float altitudeMix = clamp(vHydraWorldPosition.y * 0.02 + 0.5, 0.0, 1.0);
-diffuseColor.rgb = mix(
-  diffuseColor.rgb,
-  mix(uHorizonTint, uShallowTint, altitudeMix),
-  0.08 * (1.0 - depthMix)
-);
-float glint = clamp(length(vFlow) * 0.45 + shoreMix * 0.2 + waterfallMask * 0.2, 0.0, 1.0);
-diffuseColor.rgb = mix(diffuseColor.rgb, uSurfaceGlintColor, glint * 0.25);
-float foamNoise = sin(uTime * (uFoamSpeed + length(vFlow) * 0.6) + dot(vFlow, vec2(7.3, -3.1))) * 0.5 + 0.5;
-float foamMask = smoothstep(0.15, 0.9, vFoamEdge * uEdgeFoamBoost + shoreMix * 1.35 + waterfallMask * 0.25);
-vec3 foamColor = uFoamColor * foamMask * (0.65 + foamNoise * 0.4);
-float minAlpha = 0.45;
-float maxAlpha = 0.95;
-diffuseColor.a = mix(minAlpha, maxAlpha, clamp(depthMix * 0.85 + shoreMix * 0.35, 0.0, 1.0));
-gHydraTint = tint;
-gFoamColor = foamColor;
-gHydraDepthMix = depthMix;
-gHydraShoreMix = shoreMix;
-
-
-        `,
-      )
-      .replace(
-        'vec3 totalDiffuse = reflectedLight.directDiffuse + reflectedLight.indirectDiffuse;',
-        `vec3 totalDiffuse = reflectedLight.directDiffuse + reflectedLight.indirectDiffuse;
-vec3 hydraBaseDiffuse = totalDiffuse;
-`
-      )
-      .replace(
-        'vec3 outgoingLight = totalDiffuse + totalSpecular + totalEmissiveRadiance;',
-        `vec3 outgoingLight = totalDiffuse + totalSpecular + totalEmissiveRadiance;
-
-outgoingLight += gFoamColor;
-vec3 viewDir = normalize(-vViewPosition);
-float fresnel = pow(1.0 - max(dot(normalize(vDisplacedNormal), viewDir), 0.0), 3.0);
-vec3 refractionTint = mix(uUnderwaterColor, gHydraTint, clamp(0.25 + gHydraDepthMix * 0.75, 0.0, 1.0));
-outgoingLight = mix(outgoingLight, refractionTint, uRefractionStrength * (1.0 - gHydraDepthMix));
-outgoingLight += uFoamColor * fresnel * (0.08 + gHydraShoreMix * 0.25);
-
-        `,
-      );
-
-    shader.fragmentShader = shader.fragmentShader.replace(
-      '#include <transmission_fragment>',
-      `#include <transmission_fragment>
-#ifdef USE_TRANSMISSION
-vec3 refractedTint = mix(transmitted.rgb, gHydraTint, 0.7);
-vec3 abyss = mix(uUnderwaterColor, gHydraTint, clamp(gHydraDepthMix * 0.85 + 0.1, 0.0, 1.0));
-totalDiffuse = mix(hydraBaseDiffuse, refractedTint, material.transmission);
-totalDiffuse += abyss * (0.2 + (1.0 - material.transmission) * 0.4);
-#endif
-
-`
-    );
-  };
-
-
-  material.customProgramCacheKey = () => 'HydraWaterMaterial_v4';
-
-
-  const update = (delta) => {
-    uniforms.uTime.value += delta;
-    if (uniforms.uTime.value > 10000) {
-
-      uniforms.uTime.value = 0;
-    }
-  };
->>>>>>> 0e23c5ed
 
   return { material, update: null };
 }