--- conflicted
+++ resolved
@@ -1,13 +1,8 @@
 import { createMeshMorpher } from '../../rendering/mesh-morpher.js';
-<<<<<<< HEAD
+
 import { SURFACE_ROLES } from './fluid-geometry.js';
 
-=======
-
-import { SURFACE_ROLES } from './fluid-geometry.js';
-
-
->>>>>>> 0a24ebe8
+
 const WAVE_SETTINGS = {
   amplitude: 0.18,
   baseFrequency: 0.45,
@@ -18,14 +13,7 @@
   flowSpeed: 1.4,
 };
 
-<<<<<<< HEAD
-const EDGE_TINT_SETTINGS = {
-  saturationBoost: 0.22,
-  minOpacity: 0.9,
-};
-
-=======
->>>>>>> 0a24ebe8
+
 function sampleWave({ x, z, time, flowX, flowZ, flowStrength }) {
   const {
     amplitude,
@@ -92,37 +80,6 @@
   material.side = THREE.DoubleSide;
   material.depthWrite = false;
 
-<<<<<<< HEAD
-  material.onBeforeCompile = (shader) => {
-    shader.uniforms.edgeSaturationBoost = { value: EDGE_TINT_SETTINGS.saturationBoost };
-    shader.uniforms.edgeMinOpacity = { value: EDGE_TINT_SETTINGS.minOpacity };
-
-    shader.vertexShader = shader.vertexShader.replace(
-      '#include <common>',
-      `#include <common>\nattribute float surfaceType;\nvarying float vSurfaceType;`,
-    );
-
-    shader.vertexShader = shader.vertexShader.replace(
-      '#include <begin_vertex>',
-      `#include <begin_vertex>\nvSurfaceType = surfaceType;`,
-    );
-
-    shader.fragmentShader = shader.fragmentShader.replace(
-      '#include <common>',
-      `#include <common>\nvarying float vSurfaceType;\nuniform float edgeSaturationBoost;\nuniform float edgeMinOpacity;`,
-    );
-
-    shader.fragmentShader = shader.fragmentShader.replace(
-      '#include <color_fragment>',
-      `#include <color_fragment>\nfloat edgeMask = smoothstep(0.5, 1.5, vSurfaceType);\nfloat tintMultiplier = 1.0 + edgeSaturationBoost * edgeMask;\ndiffuseColor.rgb = min(diffuseColor.rgb * tintMultiplier, vec3(1.0));\ndiffuseColor.a = mix(diffuseColor.a, max(diffuseColor.a, edgeMinOpacity), edgeMask);`,
-    );
-  };
-
-  material.customProgramCacheKey = () =>
-    `hydra-water-edge-tint-${EDGE_TINT_SETTINGS.saturationBoost}-${EDGE_TINT_SETTINGS.minOpacity}`;
-
-=======
->>>>>>> 0a24ebe8
   const morpher = createMeshMorpher({ THREE });
   const cleanupHandlers = new Map();
   let elapsedTime = 0;
@@ -168,24 +125,16 @@
       const baseNormals = normalData.base;
       const flowDir = effectMesh.geometry.getAttribute('flowDirection');
       const flowStrength = effectMesh.geometry.getAttribute('flowStrength');
-<<<<<<< HEAD
+
       const surfaceRole = effectMesh.geometry.getAttribute('surfaceRole');
 
-=======
-
-      const surfaceRole = effectMesh.geometry.getAttribute('surfaceRole');
-
-
->>>>>>> 0a24ebe8
+
       const vertexCount = positionAttribute.count;
       for (let index = 0; index < vertexCount; index += 1) {
         const baseOffset = index * 3;
         const baseNormalY = baseNormals[baseOffset + 1];
 
-<<<<<<< HEAD
-=======
-
->>>>>>> 0a24ebe8
+
         const x = basePositions[baseOffset];
         const y = basePositions[baseOffset + 1];
         const z = basePositions[baseOffset + 2];
@@ -203,10 +152,6 @@
           flowStrength: flowAmount,
         });
 
-<<<<<<< HEAD
-=======
-
->>>>>>> 0a24ebe8
         const role = surfaceRole
           ? surfaceRole.array[index]
           : baseNormalY >= 0.5
@@ -232,10 +177,6 @@
           normalAttribute.array[baseOffset + 1] = baseNormals[baseOffset + 1];
           normalAttribute.array[baseOffset + 2] = baseNormals[baseOffset + 2];
         }
-<<<<<<< HEAD
-=======
-
->>>>>>> 0a24ebe8
       }
     };
 
