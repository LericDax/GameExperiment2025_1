export function createDreamcastWaterMaterial({ THREE }) {
  const material = new THREE.MeshPhysicalMaterial({
    color: new THREE.Color('#1d90d4'),
    roughness: 0.12,
    metalness: 0.03,
    transmission: 0.58,
    thickness: 1.15,
    attenuationDistance: 1.85,
    attenuationColor: new THREE.Color('#3cb7ff'),
    transparent: true,
    opacity: 1,
    reflectivity: 0.72,
    clearcoat: 0.52,
    clearcoatRoughness: 0.1,
    ior: 1.33,
    vertexColors: true,
  });

  material.side = THREE.DoubleSide;
  material.envMapIntensity = 0.65;

  const uniforms = {
    uTime: { value: 0 },
    uWaveAmplitude: { value: 0.12 },
    uSecondaryWaveAmplitude: { value: 0.06 },
    uWaveFrequency: { value: 2.1 },
    uRippleScale: { value: 1.4 },
    uFlowSpeed: { value: 1.35 },
    uWaterfallTumble: { value: 0.12 },
    uOpacity: { value: 0.78 },
    uWaterfallOpacity: { value: 0.64 },
    uShallowColor: { value: new THREE.Color('#4fdfff') },
    uDeepColor: { value: new THREE.Color('#0b2a6f') },
    uFoamColor: { value: new THREE.Color('#ffffff') },
    uWaterfallColor: { value: new THREE.Color('#3cb7ff') },
    uSpecularBoost: { value: 0.28 },
  };

  material.onBeforeCompile = (shader) => {
    shader.uniforms.uTime = uniforms.uTime;
    shader.uniforms.uWaveAmplitude = uniforms.uWaveAmplitude;
    shader.uniforms.uSecondaryWaveAmplitude = uniforms.uSecondaryWaveAmplitude;
    shader.uniforms.uWaveFrequency = uniforms.uWaveFrequency;
    shader.uniforms.uRippleScale = uniforms.uRippleScale;
    shader.uniforms.uFlowSpeed = uniforms.uFlowSpeed;
    shader.uniforms.uWaterfallTumble = uniforms.uWaterfallTumble;
    shader.uniforms.uOpacity = uniforms.uOpacity;
    shader.uniforms.uWaterfallOpacity = uniforms.uWaterfallOpacity;
    shader.uniforms.uShallowColor = uniforms.uShallowColor;
    shader.uniforms.uDeepColor = uniforms.uDeepColor;
    shader.uniforms.uFoamColor = uniforms.uFoamColor;
    shader.uniforms.uWaterfallColor = uniforms.uWaterfallColor;
    shader.uniforms.uSpecularBoost = uniforms.uSpecularBoost;

    shader.vertexShader = shader.vertexShader
      .replace(
        '#include <common>',
        `#include <common>
attribute float surfaceType;
attribute vec2 flowDirection;
attribute float flowStrength;
attribute float edgeFoam;

uniform float uTime;
uniform float uWaveAmplitude;
uniform float uSecondaryWaveAmplitude;
uniform float uWaveFrequency;
uniform float uRippleScale;
uniform float uFlowSpeed;
uniform float uWaterfallTumble;

varying float vSurfaceType;
varying vec2 vFlowDirection;
varying float vFlowStrength;
varying float vEdgeFoam;

varying vec3 vWorldPosition;

        `,
      )
      .replace(
        '#include <begin_vertex>',
        `#include <begin_vertex>
float surfaceMask = clamp(surfaceType, 0.0, 1.0);
float elevationMask = 1.0 - surfaceMask;
float baseWave = sin((position.x + position.z) * uWaveFrequency + uTime * 0.8);
float crossWave = sin((position.x * 0.8 - position.z * 1.3) * (uWaveFrequency * 0.85) - uTime * 1.4);
float swirlWave = sin((position.x * 0.35 + position.z * 0.65) * uRippleScale + uTime * 0.6);
float directional = dot(flowDirection, vec2(position.x, position.z)) * flowStrength;
float crest = max(0.0, directional * 0.6);

float secondary = sin((position.x * 1.6 + position.z * 0.8) * (uWaveFrequency * 0.45) + uTime * 1.6);
float displacementPrimary =
  (baseWave + crossWave * 0.6 + swirlWave * 0.35 + crest) * uWaveAmplitude * elevationMask;
float displacementSecondary = secondary * uSecondaryWaveAmplitude * elevationMask;
transformed.y += displacementPrimary + displacementSecondary;

transformed.xz += flowDirection * flowStrength * 0.08 * elevationMask * sin(uTime * 0.9 + position.y * 0.6);
if (surfaceMask > 0.5) {
  float tumble = sin(uTime * uFlowSpeed + position.y * 2.3) * uWaterfallTumble;
  transformed.x += flowDirection.x * tumble;
  transformed.z += flowDirection.y * tumble;
  transformed.y -= abs(flowStrength) * 0.04;
}
vSurfaceType = surfaceMask;
vFlowDirection = flowDirection;
vFlowStrength = flowStrength;
vEdgeFoam = edgeFoam;

#ifdef USE_TRANSMISSION
vec4 worldPos = modelMatrix * vec4(transformed, 1.0);
vWorldPosition = worldPos.xyz;
#endif

        `,
      );

    shader.fragmentShader = shader.fragmentShader
      .replace(
        '#include <common>',
        `#include <common>
uniform float uOpacity;
uniform float uWaterfallOpacity;
uniform vec3 uShallowColor;
uniform vec3 uDeepColor;
uniform vec3 uFoamColor;
uniform vec3 uWaterfallColor;
uniform float uSpecularBoost;

varying float vSurfaceType;
varying vec2 vFlowDirection;
varying float vFlowStrength;
varying float vEdgeFoam;

vec3 gBiomeColor;
vec3 gWaterfallPalette;
float gSurfaceMix;
<<<<<<< HEAD
vec3 gDreamcastPalette;
=======
>>>>>>> b5fafeaa

        `,
      )
      .replace(
        '#include <color_fragment>',
        `#include <color_fragment>
float surfaceMix = clamp(vSurfaceType, 0.0, 1.0);
#ifdef USE_TRANSMISSION
gSurfaceMix = surfaceMix;
#endif
#ifdef USE_TRANSMISSION
<<<<<<< HEAD
float dreamcastHeight = clamp(vWorldPosition.y * 0.038 + 0.54, 0.0, 1.0);
=======
float dreamcastHeight = clamp(vWorldPosition.y * 0.04 + 0.48, 0.0, 1.0);
>>>>>>> b5fafeaa
#else
float dreamcastHeight = 0.62;
#endif
vec3 biomeColor = diffuseColor.rgb;
vec3 dreamcastPalette = mix(uDeepColor, uShallowColor, dreamcastHeight);
<<<<<<< HEAD
vec3 lagoonPalette = mix(biomeColor, dreamcastPalette, 0.65);
float cataract = smoothstep(0.2, 0.92, surfaceMix);
vec3 waterfallPalette = mix(lagoonPalette, uWaterfallColor, cataract);
float foamHaze = smoothstep(0.15, 0.85, vEdgeFoam + vFlowStrength * 0.5);
vec3 hazePalette = mix(lagoonPalette, waterfallPalette, foamHaze * 0.45);
vec3 fresnelBase = mix(vec3(1.0), hazePalette, 0.35);

gBiomeColor = lagoonPalette;
gWaterfallPalette = waterfallPalette;
gDreamcastPalette = dreamcastPalette;

diffuseColor.rgb = mix(lagoonPalette, waterfallPalette, cataract * 0.35);
diffuseColor.rgb = mix(diffuseColor.rgb, hazePalette, 0.55);
diffuseColor.rgb *= fresnelBase;
=======
vec3 waterfallPalette = mix(dreamcastPalette, uWaterfallColor, smoothstep(0.35, 0.95, surfaceMix));
vec3 biomeColor = diffuseColor.rgb;

gBiomeColor = biomeColor;
gWaterfallPalette = waterfallPalette;

vec3 paletteInfluence = mix(vec3(1.0), waterfallPalette, 0.85);
diffuseColor.rgb *= paletteInfluence;
>>>>>>> b5fafeaa
        `,
      )
      .replace(
        'vec3 outgoingLight = totalDiffuse + totalSpecular + totalEmissiveRadiance;',
        `vec3 outgoingLight = totalDiffuse + totalSpecular + totalEmissiveRadiance;
float surfaceMix = clamp(vSurfaceType, 0.0, 1.0);
float foamFactor = smoothstep(0.25, 0.95, vEdgeFoam + vFlowStrength * 0.85);
vec3 foam = uFoamColor * foamFactor * mix(0.32, 0.72, surfaceMix);
outgoingLight += foam;
vec3 dreamcastLight = normalize(vec3(0.22, 0.94, 0.31));
float sparkle = pow(max(dot(normalize(normal), dreamcastLight), 0.0), 24.0) * uSpecularBoost;
outgoingLight += sparkle;
vec3 flowNormal = normalize(vec3(vFlowDirection, 0.25));
vec3 dreamcastAzimuth = normalize(vec3(dreamcastLight.x, dreamcastLight.z, dreamcastLight.y));
float ribbonHighlight = max(dot(flowNormal, dreamcastAzimuth), 0.0) * vFlowStrength;
outgoingLight += waterfallPalette * ribbonHighlight * 0.18;
vec3 viewDir = normalize(-vViewPosition);
float fresnel = pow(1.0 - clamp(dot(normalize(normal), viewDir), 0.0, 1.0), 2.6);
vec3 rimShimmer = mix(lagoonPalette, waterfallPalette, cataract);
outgoingLight += rimShimmer * fresnel * 0.65;
vec3 basinIrradiance = mix(lagoonPalette, gDreamcastPalette, 0.45);
outgoingLight = mix(outgoingLight, basinIrradiance, 0.38);
float opacityMix = mix(uOpacity, uWaterfallOpacity, smoothstep(0.35, 0.95, surfaceMix));
float translucency = clamp(1.0 - opacityMix, 0.0, 1.0);
<<<<<<< HEAD
vec3 transmittedBiome = mix(lagoonPalette, waterfallPalette, 0.55);
outgoingLight += transmittedBiome * translucency * 0.36;
diffuseColor.a = mix(opacityMix, 0.94, fresnel * 0.3);
=======
vec3 transmittedBiome = mix(biomeColor, waterfallPalette, 0.55);
outgoingLight += transmittedBiome * translucency * 0.4;
diffuseColor.a = opacityMix;
>>>>>>> b5fafeaa
        `,
      );

    shader.fragmentShader = shader.fragmentShader.replace(
      'totalDiffuse = mix( totalDiffuse, transmitted.rgb, material.transmission );',
<<<<<<< HEAD
      `vec3 transmissionBiome = mix(transmitted.rgb, gBiomeColor, 0.85);
float waterfallInfluence = smoothstep(0.35, 0.95, gSurfaceMix);
vec3 tintedTransmission = mix(transmissionBiome, gWaterfallPalette, waterfallInfluence * 0.9);
vec3 absorption = mix(gDreamcastPalette, gBiomeColor, 0.35);
totalDiffuse = mix(totalDiffuse, tintedTransmission, material.transmission);
totalDiffuse += absorption * (1.0 - material.transmission) * 0.45;
=======
      `vec3 transmissionBiome = mix(transmitted.rgb, gBiomeColor, 0.7);
float waterfallInfluence = smoothstep(0.35, 0.95, gSurfaceMix);
vec3 tintedTransmission = mix(transmissionBiome, gWaterfallPalette, waterfallInfluence * 0.85);
totalDiffuse = mix(totalDiffuse, tintedTransmission, material.transmission);
>>>>>>> b5fafeaa
`,
    );
  };

  material.customProgramCacheKey = () => 'DreamcastWaterMaterial_v3';



  const update = (delta) => {
    uniforms.uTime.value += delta;
  };

  return { material, update };
}<|MERGE_RESOLUTION|>--- conflicted
+++ resolved
@@ -135,10 +135,9 @@
 vec3 gBiomeColor;
 vec3 gWaterfallPalette;
 float gSurfaceMix;
-<<<<<<< HEAD
+
 vec3 gDreamcastPalette;
-=======
->>>>>>> b5fafeaa
+
 
         `,
       )
@@ -150,17 +149,17 @@
 gSurfaceMix = surfaceMix;
 #endif
 #ifdef USE_TRANSMISSION
-<<<<<<< HEAD
+
 float dreamcastHeight = clamp(vWorldPosition.y * 0.038 + 0.54, 0.0, 1.0);
-=======
+
 float dreamcastHeight = clamp(vWorldPosition.y * 0.04 + 0.48, 0.0, 1.0);
->>>>>>> b5fafeaa
+
 #else
 float dreamcastHeight = 0.62;
 #endif
 vec3 biomeColor = diffuseColor.rgb;
 vec3 dreamcastPalette = mix(uDeepColor, uShallowColor, dreamcastHeight);
-<<<<<<< HEAD
+
 vec3 lagoonPalette = mix(biomeColor, dreamcastPalette, 0.65);
 float cataract = smoothstep(0.2, 0.92, surfaceMix);
 vec3 waterfallPalette = mix(lagoonPalette, uWaterfallColor, cataract);
@@ -175,16 +174,7 @@
 diffuseColor.rgb = mix(lagoonPalette, waterfallPalette, cataract * 0.35);
 diffuseColor.rgb = mix(diffuseColor.rgb, hazePalette, 0.55);
 diffuseColor.rgb *= fresnelBase;
-=======
-vec3 waterfallPalette = mix(dreamcastPalette, uWaterfallColor, smoothstep(0.35, 0.95, surfaceMix));
-vec3 biomeColor = diffuseColor.rgb;
-
-gBiomeColor = biomeColor;
-gWaterfallPalette = waterfallPalette;
-
-vec3 paletteInfluence = mix(vec3(1.0), waterfallPalette, 0.85);
-diffuseColor.rgb *= paletteInfluence;
->>>>>>> b5fafeaa
+
         `,
       )
       .replace(
@@ -209,33 +199,24 @@
 outgoingLight = mix(outgoingLight, basinIrradiance, 0.38);
 float opacityMix = mix(uOpacity, uWaterfallOpacity, smoothstep(0.35, 0.95, surfaceMix));
 float translucency = clamp(1.0 - opacityMix, 0.0, 1.0);
-<<<<<<< HEAD
+
 vec3 transmittedBiome = mix(lagoonPalette, waterfallPalette, 0.55);
 outgoingLight += transmittedBiome * translucency * 0.36;
 diffuseColor.a = mix(opacityMix, 0.94, fresnel * 0.3);
-=======
-vec3 transmittedBiome = mix(biomeColor, waterfallPalette, 0.55);
-outgoingLight += transmittedBiome * translucency * 0.4;
-diffuseColor.a = opacityMix;
->>>>>>> b5fafeaa
+
         `,
       );
 
     shader.fragmentShader = shader.fragmentShader.replace(
       'totalDiffuse = mix( totalDiffuse, transmitted.rgb, material.transmission );',
-<<<<<<< HEAD
+
       `vec3 transmissionBiome = mix(transmitted.rgb, gBiomeColor, 0.85);
 float waterfallInfluence = smoothstep(0.35, 0.95, gSurfaceMix);
 vec3 tintedTransmission = mix(transmissionBiome, gWaterfallPalette, waterfallInfluence * 0.9);
 vec3 absorption = mix(gDreamcastPalette, gBiomeColor, 0.35);
 totalDiffuse = mix(totalDiffuse, tintedTransmission, material.transmission);
 totalDiffuse += absorption * (1.0 - material.transmission) * 0.45;
-=======
-      `vec3 transmissionBiome = mix(transmitted.rgb, gBiomeColor, 0.7);
-float waterfallInfluence = smoothstep(0.35, 0.95, gSurfaceMix);
-vec3 tintedTransmission = mix(transmissionBiome, gWaterfallPalette, waterfallInfluence * 0.85);
-totalDiffuse = mix(totalDiffuse, tintedTransmission, material.transmission);
->>>>>>> b5fafeaa
+
 `,
     );
   };
