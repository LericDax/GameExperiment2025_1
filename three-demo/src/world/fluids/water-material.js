--- conflicted
+++ resolved
@@ -285,10 +285,6 @@
     return `
     #include <common>
     #include <fog_pars_fragment>
-<<<<<<< HEAD
-=======
-
->>>>>>> 50aff4f8
 
     uniform float uTime;
     uniform float uFadeDepth;
