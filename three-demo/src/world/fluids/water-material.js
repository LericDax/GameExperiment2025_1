<<<<<<< HEAD
import { setBiomeCausticsConfig } from '../../rendering/biome-tint-material.js';

const SIMULATION_VERTEX_SHADER = `
varying vec2 vUv;

void main() {
  vUv = position.xy * 0.5 + 0.5;
  gl_Position = vec4(position.xyz, 1.0);
}
`;

const SIMULATION_DROP_FRAGMENT_SHADER = `
precision highp float;
precision highp int;

uniform sampler2D texture;
uniform vec2 center;
uniform float radius;
uniform float strength;
varying vec2 vUv;

void main() {
  vec4 info = texture2D(texture, vUv);
  float drop = max(0.0, 1.0 - length(center * 0.5 + 0.5 - vUv) / radius);
  drop = 0.5 - cos(drop * 3.141592653589793) * 0.5;
  info.r += drop * strength;
  gl_FragColor = info;
}
`;

const SIMULATION_UPDATE_FRAGMENT_SHADER = `
precision highp float;
precision highp int;

uniform sampler2D texture;
uniform vec2 delta;
varying vec2 vUv;

void main() {
  vec4 info = texture2D(texture, vUv);
  vec2 dx = vec2(delta.x, 0.0);
  vec2 dy = vec2(0.0, delta.y);
  float average = (
    texture2D(texture, vUv - dx).r +
    texture2D(texture, vUv - dy).r +
    texture2D(texture, vUv + dx).r +
    texture2D(texture, vUv + dy).r
  ) * 0.25;
  info.g += (average - info.r) * 2.0;
  info.g *= 0.995;
  info.r += info.g;
  vec3 ddx = vec3(delta.x, texture2D(texture, vec2(vUv.x + delta.x, vUv.y)).r - info.r, 0.0);
  vec3 ddy = vec3(0.0, texture2D(texture, vec2(vUv.x, vUv.y + delta.y)).r - info.r, delta.y);
  info.ba = normalize(cross(ddy, ddx)).xz;
  gl_FragColor = info;
}
`;

const CAUSTICS_VERTEX_SHADER = `
varying vec2 vUv;

void main() {
  vUv = position.xy * 0.5 + 0.5;
  gl_Position = vec4(position.xy, 0.0, 1.0);
}
`;

const CAUSTICS_FRAGMENT_SHADER = `
precision highp float;
precision highp int;

uniform sampler2D water;
uniform vec2 texelSize;
uniform float strength;
varying vec2 vUv;

void main() {
  float center = texture2D(water, vUv).r;
  float sampleRight = texture2D(water, vUv + vec2(texelSize.x, 0.0)).r;
  float sampleLeft = texture2D(water, vUv - vec2(texelSize.x, 0.0)).r;
  float sampleUp = texture2D(water, vUv + vec2(0.0, texelSize.y)).r;
  float sampleDown = texture2D(water, vUv - vec2(0.0, texelSize.y)).r;
  vec2 gradient = vec2(sampleRight - sampleLeft, sampleUp - sampleDown);
  float focus = max(0.0, 1.0 - dot(gradient, gradient) * strength);
  focus = pow(focus, 4.0);
  gl_FragColor = vec4(vec3(focus), 1.0);
}
`;

const WATER_VERTEX_SHADER = `
#include <fog_pars_vertex>

attribute float surfaceType;
attribute vec2 flowDirection;
attribute float flowStrength;
attribute float edgeFoam;
attribute float depth;
attribute float shoreline;

#ifdef USE_COLOR
attribute vec3 color;
#endif

uniform sampler2D heightTexture;
uniform vec2 heightmapScale;
uniform float displacementScale;
uniform float secondaryWaveScale;
uniform float flowWaveStrength;
uniform float time;

varying vec3 vWorldPosition;
varying vec3 vNormal;
varying vec3 vViewDirection;
varying float vSurfaceMask;
varying vec2 vFlow;
varying float vFoamEdge;
varying float vDepth;
varying float vShoreline;
varying vec3 vVertexColor;

void main() {
  vec3 transformedPosition = position;
  vec3 baseNormal = normal;
#ifdef USE_COLOR
  vVertexColor = color;
#else
  vVertexColor = vec3(1.0);
#endif

  float mask = 1.0 - clamp(surfaceType, 0.0, 1.0);
  vec2 sampleUv = position.xz * heightmapScale;
  vec4 info = texture2D(heightTexture, sampleUv);
  float height = info.r * displacementScale;
  float secondaryWave = sin(dot(position.xz, vec2(0.74, -0.61)) + time * 0.9) * secondaryWaveScale;
  float flowWave = sin(time * 1.6 + dot(position.xz, flowDirection * 2.2)) * flowWaveStrength;
  transformedPosition.y += mask * (height + secondaryWave + flowWave);

  vec2 drift = flowDirection * flowStrength * (0.05 + flowWaveStrength * 1.5) *
    sin(time * 0.6 + position.x * 0.5 + position.z * 0.35);
  transformedPosition.xz += drift * mask;

  vec3 simNormal = normalize(vec3(
    info.b,
    sqrt(max(0.0, 1.0 - dot(info.ba, info.ba))),
    info.a
  ));
  vec3 blendedNormal = normalize(mix(baseNormal, simNormal, mask));
  vec3 worldNormal = normalize(normalMatrix * blendedNormal);

  vec4 worldPosition = modelMatrix * vec4(transformedPosition, 1.0);

  vWorldPosition = worldPosition.xyz;
  vNormal = worldNormal;
  vViewDirection = cameraPosition - worldPosition.xyz;
  vSurfaceMask = mask;
  vFlow = flowDirection * flowStrength;
  vFoamEdge = edgeFoam;
  vDepth = depth;
  vShoreline = shoreline;

  gl_Position = projectionMatrix * viewMatrix * worldPosition;
  #include <fog_vertex>
}
`;

const WATER_FRAGMENT_SHADER = `
precision highp float;

#include <fog_pars_fragment>

uniform vec3 shallowColor;
uniform vec3 deepColor;
uniform vec3 surfaceColor;
uniform vec3 foamColor;
uniform float opacity;
uniform vec3 lightDirection;
uniform float specularStrength;
uniform float fresnelStrength;
uniform float fresnelPower;
uniform float time;
uniform sampler2D causticsMap;
uniform vec2 causticsScale;
uniform vec2 causticsOffset;
uniform vec2 causticsHeight;
uniform float causticsIntensity;

varying vec3 vWorldPosition;
varying vec3 vNormal;
varying vec3 vViewDirection;
varying float vSurfaceMask;
varying vec2 vFlow;
varying float vFoamEdge;
varying float vDepth;
varying float vShoreline;
varying vec3 vVertexColor;

void main() {
  vec3 normal = normalize(vNormal);
  vec3 viewDir = normalize(vViewDirection);

  float depthMix = clamp(vDepth / 6.0, 0.0, 1.0);
  vec3 shallowTint = mix(shallowColor, surfaceColor, 0.35);
  vec3 baseColor = mix(shallowTint, deepColor, depthMix);
  baseColor *= mix(vec3(1.0), vVertexColor, 0.25 * vSurfaceMask);

  float foamNoise = sin(time * 1.4 + dot(vWorldPosition.xz, vFlow * 6.0)) * 0.5 + 0.5;
  float foamMask = smoothstep(0.2, 0.92, vFoamEdge * 0.85 + vShoreline * 0.7 + foamNoise * 0.25);
  vec3 foam = foamColor * foamMask * vSurfaceMask;

  vec3 lightDir = normalize(lightDirection);
  float diffuse = clamp(dot(normal, -lightDir), 0.0, 1.0);
  vec3 lighting = baseColor * (0.45 + diffuse * 0.6);

  float fresnel = pow(1.0 - max(dot(normal, viewDir), 0.0), fresnelPower);
  lighting = mix(lighting, surfaceColor, fresnel * fresnelStrength * vSurfaceMask);

  float specular = pow(max(dot(reflect(lightDir, normal), viewDir), 0.0), 24.0);
  lighting += specular * specularStrength * vSurfaceMask;

  if (causticsIntensity > 0.0001) {
    vec2 causticsUv = vWorldPosition.xz * causticsScale + causticsOffset;
    float causticSample = texture2D(causticsMap, causticsUv).r;
    float heightMask = smoothstep(
      causticsHeight.x + causticsHeight.y,
      causticsHeight.x - causticsHeight.y,
      vWorldPosition.y
    );
    float causticsFactor = causticSample * heightMask * causticsIntensity;
    lighting += shallowColor * causticsFactor * 0.6;
  }

  lighting += foam;

  float finalOpacity = opacity * mix(0.45, 1.0, 1.0 - depthMix) * vSurfaceMask +
    (1.0 - vSurfaceMask);

  gl_FragColor = vec4(lighting, clamp(finalOpacity, 0.05, 1.0));
  if (gl_FragColor.a <= 0.01) {
    discard;
  }
  #include <fog_fragment>
}
`;

class HydraWaterCausticsManager {
  constructor({ THREE }) {
    this.THREE = THREE;
    this.size = 256;
    this.renderer = null;
    this.sunDirection = new THREE.Vector3(-0.35, -1, -0.25).normalize();
    this.simulationStep = 1 / 60;
    this.accumulator = 0;
    this.elapsed = 0;
    this.dropTimer = 0;
    this.dropInterval = 0.9;
    this.causticsFade = 6;
    this.waterHeight = 0;
    this.tempVector = new THREE.Vector3();
    this.causticsOffset = new THREE.Vector2(0, 0);
    this.causticsScale = new THREE.Vector2(0.12, 0.12);
    this.causticsColor = new THREE.Color('#9deaff');

    const targetOptions = {
      type: THREE.FloatType,
      minFilter: THREE.LinearFilter,
      magFilter: THREE.LinearFilter,
      wrapS: THREE.RepeatWrapping,
      wrapT: THREE.RepeatWrapping,
      depthBuffer: false,
      stencilBuffer: false,
    };

    this.targets = [
      new THREE.WebGLRenderTarget(this.size, this.size, targetOptions),
      new THREE.WebGLRenderTarget(this.size, this.size, targetOptions),
    ];
    this.currentTargetIndex = 0;

    this.simulationScene = new THREE.Scene();
    this.simulationCamera = new THREE.OrthographicCamera(-1, 1, 1, -1, 0, 1);
    this.quadGeometry = new THREE.PlaneGeometry(2, 2);

    this.updateMaterial = new THREE.ShaderMaterial({
      uniforms: {
        texture: { value: null },
        delta: { value: new THREE.Vector2(1 / this.size, 1 / this.size) },
      },
      vertexShader: SIMULATION_VERTEX_SHADER,
      fragmentShader: SIMULATION_UPDATE_FRAGMENT_SHADER,
      depthWrite: false,
      depthTest: false,
      blending: THREE.NoBlending,
    });

    this.dropMaterial = new THREE.ShaderMaterial({
      uniforms: {
        texture: { value: null },
        center: { value: new THREE.Vector2(0, 0) },
        radius: { value: 0.05 },
        strength: { value: 0.35 },
      },
      vertexShader: SIMULATION_VERTEX_SHADER,
      fragmentShader: SIMULATION_DROP_FRAGMENT_SHADER,
      depthWrite: false,
      depthTest: false,
      blending: THREE.NoBlending,
    });

    this.simulationMesh = new THREE.Mesh(this.quadGeometry, this.updateMaterial);
    this.simulationMesh.frustumCulled = false;
    this.simulationScene.add(this.simulationMesh);

    this.causticsMaterial = new THREE.ShaderMaterial({
      uniforms: {
        water: { value: this.getHeightTexture() },
        texelSize: { value: new THREE.Vector2(1 / this.size, 1 / this.size) },
        strength: { value: 3.2 },
      },
      vertexShader: CAUSTICS_VERTEX_SHADER,
      fragmentShader: CAUSTICS_FRAGMENT_SHADER,
      depthWrite: false,
      depthTest: false,
      blending: THREE.NoBlending,
    });

    this.causticsMesh = new THREE.Mesh(this.quadGeometry, this.causticsMaterial);
    this.causticsMesh.frustumCulled = false;

    this.causticsScene = new THREE.Scene();
    this.causticsScene.add(this.causticsMesh);

    this.causticsTarget = new THREE.WebGLRenderTarget(this.size, this.size, {
      minFilter: THREE.LinearFilter,
      magFilter: THREE.LinearFilter,
      wrapS: THREE.RepeatWrapping,
      wrapT: THREE.RepeatWrapping,
      depthBuffer: false,
      stencilBuffer: false,
    });

    this.waterUniforms = {
      time: { value: 0 },
      heightTexture: { value: this.getHeightTexture() },
      heightmapScale: { value: new THREE.Vector2(0.065, 0.065) },
      displacementScale: { value: 0.55 },
      secondaryWaveScale: { value: 0.1 },
      flowWaveStrength: { value: 0.07 },
      lightDirection: { value: this.sunDirection.clone() },
      shallowColor: { value: new THREE.Color('#3ad6ff') },
      deepColor: { value: new THREE.Color('#071c3c') },
      surfaceColor: { value: new THREE.Color('#7be8ff') },
      foamColor: { value: new THREE.Color('#eefcff') },
      opacity: { value: 0.86 },
      specularStrength: { value: 0.55 },
      fresnelStrength: { value: 0.22 },
      fresnelPower: { value: 3.2 },
      causticsMap: { value: this.causticsTarget.texture },
      causticsScale: { value: this.causticsScale.clone() },
      causticsOffset: { value: this.causticsOffset.clone() },
      causticsHeight: { value: new THREE.Vector2(this.waterHeight, this.causticsFade) },
      causticsIntensity: { value: 0 },
    };

    this.material = new THREE.ShaderMaterial({
      uniforms: this.waterUniforms,
      vertexShader: WATER_VERTEX_SHADER,
      fragmentShader: WATER_FRAGMENT_SHADER,
      transparent: true,
      depthWrite: false,
      side: THREE.DoubleSide,
      fog: true,
    });
    this.material.name = 'HydraWaterCausticsMaterial';
    this.material.customProgramCacheKey = () => 'HydraWaterCaustics_v1';
    this.material.vertexColors = true;

    setBiomeCausticsConfig({
      texture: this.causticsTarget.texture,
      intensity: 0,
      color: this.causticsColor,
      scale: this.waterUniforms.causticsScale.value,
      offset: this.waterUniforms.causticsOffset.value,
      height: this.waterUniforms.causticsHeight.value,
    });
  }

  get materialInstance() {
    return this.material;
  }

  getHeightTexture() {
    return this.targets[this.currentTargetIndex].texture;
  }

  renderSimulationPass(material) {
    if (!this.renderer) {
      return;
    }
    const renderer = this.renderer;
    const source = this.targets[this.currentTargetIndex];
    const destination = this.targets[1 - this.currentTargetIndex];
    if (material.uniforms.texture) {
      material.uniforms.texture.value = source.texture;
    }
    this.simulationMesh.material = material;
    renderer.setRenderTarget(destination);
    renderer.render(this.simulationScene, this.simulationCamera);
    renderer.setRenderTarget(null);
    this.currentTargetIndex = 1 - this.currentTargetIndex;
    this.simulationMesh.material = this.updateMaterial;
  }

  stepSimulation() {
    this.renderSimulationPass(this.updateMaterial);
  }

  addRandomDrop() {
    const center = this.dropMaterial.uniforms.center.value;
    center.set(Math.random() * 2 - 1, Math.random() * 2 - 1);
    this.dropMaterial.uniforms.radius.value = 0.03 + Math.random() * 0.08;
    const strength = (Math.random() * 0.35 + 0.15) * (Math.random() > 0.55 ? -1 : 1);
    this.dropMaterial.uniforms.strength.value = strength;
    this.renderSimulationPass(this.dropMaterial);
  }

  generateCaustics() {
    if (!this.renderer) {
      return;
    }
    this.causticsMaterial.uniforms.water.value = this.getHeightTexture();
    const renderer = this.renderer;
    renderer.setRenderTarget(this.causticsTarget);
    renderer.render(this.causticsScene, this.simulationCamera);
    renderer.setRenderTarget(null);
  }

  updateWaterHeight(surfaces) {
    if (!surfaces || surfaces.size === 0) {
      return;
    }
    for (const mesh of surfaces) {
      const positionAttr = mesh.geometry?.getAttribute('position');
      const surfaceAttr = mesh.geometry?.getAttribute('surfaceType');
      if (!positionAttr || !surfaceAttr) {
        continue;
      }
      mesh.updateMatrixWorld(true);
      let total = 0;
      let samples = 0;
      for (let i = 0; i < positionAttr.count; i++) {
        if (surfaceAttr.getX(i) > 0.5) {
          continue;
        }
        this.tempVector.fromBufferAttribute(positionAttr, i);
        this.tempVector.applyMatrix4(mesh.matrixWorld);
        total += this.tempVector.y;
        samples++;
        if (samples >= 80) {
          break;
        }
      }
      if (samples > 0) {
        this.waterHeight = total / samples;
        return;
      }
    }
  }

  updateBiomeCausticsState(intensity) {
    this.waterUniforms.causticsIntensity.value = intensity;
    setBiomeCausticsConfig({
      texture: this.causticsTarget.texture,
      intensity,
      color: this.causticsColor,
      scale: this.waterUniforms.causticsScale.value,
      offset: this.waterUniforms.causticsOffset.value,
      height: this.waterUniforms.causticsHeight.value,
    });
  }

  update({ delta, surfaces, context }) {
    if (!surfaces || surfaces.size === 0) {
      this.updateBiomeCausticsState(0);
      return;
    }

    if (context?.renderer) {
      this.renderer = context.renderer;
    }
    if (!this.renderer) {
      return;
    }

    if (context?.sun && typeof context.sun.getWorldDirection === 'function') {
      context.sun.getWorldDirection(this.sunDirection).normalize();
      this.waterUniforms.lightDirection.value.copy(this.sunDirection);
    }

    this.elapsed += delta;
    this.waterUniforms.time.value = this.elapsed;

    this.accumulator += delta;
    let steps = 0;
    while (this.accumulator >= this.simulationStep && steps < 8) {
      this.stepSimulation();
      this.accumulator -= this.simulationStep;
      steps++;
      this.dropTimer += this.simulationStep;
      if (this.dropTimer >= this.dropInterval) {
        this.addRandomDrop();
        this.dropTimer = 0;
      }
    }

    this.generateCaustics();
    this.waterUniforms.heightTexture.value = this.getHeightTexture();

    this.causticsOffset.x += delta * 0.07;
    this.causticsOffset.y += delta * 0.045;
    this.waterUniforms.causticsOffset.value.copy(this.causticsOffset);

    this.updateWaterHeight(surfaces);
    this.waterUniforms.causticsHeight.value.set(this.waterHeight, this.causticsFade);

    const causticsIntensity = 0.8;
    this.updateBiomeCausticsState(causticsIntensity);
  }
}

let hydraWaterInstance = null;

export function createHydraWaterMaterial({ THREE }) {
  if (!THREE) {
    throw new Error('createHydraWaterMaterial requires a THREE instance');
  }
  if (!hydraWaterInstance) {
    hydraWaterInstance = new HydraWaterCausticsManager({ THREE });
  }
  return {
    material: hydraWaterInstance.materialInstance,
    update: (delta, surfaces, context) => {
      hydraWaterInstance.update({ delta, surfaces, context });
    },
  };
=======
export function createHydraWaterMaterial({ THREE }) {
  const material = new THREE.MeshPhysicalMaterial({
    color: new THREE.Color('#1f5fbf'),
    roughness: 0.38,
    metalness: 0.06,
    transmission: 0,
    thickness: 0,
    attenuationDistance: 0,
    transparent: true,
    opacity: 0.78,
    ior: 1.333,
    reflectivity: 0.2,
    clearcoat: 0.12,
    clearcoatRoughness: 0.68,
    envMapIntensity: 0.5,
    vertexColors: true,
  });

  material.side = THREE.DoubleSide;
  material.depthWrite = false;


  material.userData.hydraWaterVersion = 'simple-blue-v1';


  return { material, update: null };
>>>>>>> 34a131fb
}<|MERGE_RESOLUTION|>--- conflicted
+++ resolved
@@ -1,4 +1,3 @@
-<<<<<<< HEAD
 import { setBiomeCausticsConfig } from '../../rendering/biome-tint-material.js';
 
 const SIMULATION_VERTEX_SHADER = `
@@ -543,32 +542,5 @@
       hydraWaterInstance.update({ delta, surfaces, context });
     },
   };
-=======
-export function createHydraWaterMaterial({ THREE }) {
-  const material = new THREE.MeshPhysicalMaterial({
-    color: new THREE.Color('#1f5fbf'),
-    roughness: 0.38,
-    metalness: 0.06,
-    transmission: 0,
-    thickness: 0,
-    attenuationDistance: 0,
-    transparent: true,
-    opacity: 0.78,
-    ior: 1.333,
-    reflectivity: 0.2,
-    clearcoat: 0.12,
-    clearcoatRoughness: 0.68,
-    envMapIntensity: 0.5,
-    vertexColors: true,
-  });
-
-  material.side = THREE.DoubleSide;
-  material.depthWrite = false;
-
-
-  material.userData.hydraWaterVersion = 'simple-blue-v1';
-
-
-  return { material, update: null };
->>>>>>> 34a131fb
+
 }