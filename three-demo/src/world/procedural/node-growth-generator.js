--- conflicted
+++ resolved
@@ -7,15 +7,14 @@
   segmentEndPadding: 0,
   segmentSubdivisions: 1,
   embed: 0,
-<<<<<<< HEAD
+
   featherLayers: 0,
   featherRadius: 0,
   featherSpacing: 0.25,
   featherScale: 0.15,
   featherTint: null,
   microJitter: 0,
-=======
->>>>>>> 6cd74221
+
 };
 
 function lerp(a, b, t) {
@@ -44,7 +43,7 @@
       typeof fallback?.embed === 'number'
         ? fallback.embed
         : DEFAULT_SMOOTHING.embed,
-<<<<<<< HEAD
+
     featherLayers:
       typeof fallback?.featherLayers === 'number'
         ? fallback.featherLayers
@@ -69,8 +68,7 @@
       typeof fallback?.microJitter === 'number'
         ? fallback.microJitter
         : DEFAULT_SMOOTHING.microJitter,
-=======
->>>>>>> 6cd74221
+
   };
 
   if (!value || typeof value !== 'object') {
@@ -80,12 +78,10 @@
   const numeric = (candidate) =>
     typeof candidate === 'number' && !Number.isNaN(candidate) ? candidate : null;
 
-<<<<<<< HEAD
   const stringValue = (candidate) =>
     typeof candidate === 'string' && candidate.length > 0 ? candidate : null;
 
-=======
->>>>>>> 6cd74221
+
   const nodeInflate = numeric(value.nodeInflate ?? value.nodePadding);
   if (nodeInflate !== null) {
     base.nodeInflate = Math.max(0, nodeInflate);
@@ -117,7 +113,7 @@
     base.embed = Math.max(0, embed);
   }
 
-<<<<<<< HEAD
+
   const featherLayers = numeric(
     value.featherLayers ?? value.layers ?? value.feather ?? value.featherCount,
   );
@@ -160,8 +156,7 @@
     base.featherTint = featherTint;
   }
 
-=======
->>>>>>> 6cd74221
+
   return { ...base };
 }
 
@@ -335,31 +330,28 @@
         node.voxel?.size ?? config.nodeSize ?? config.segmentSize ?? 1,
       );
       let metadata = nodeVoxelConfig.metadata ? { ...nodeVoxelConfig.metadata } : null;
-<<<<<<< HEAD
+
       const nodeSmoothingActive =
         nodeSmoothing.nodeInflate > 0 ||
         nodeSmoothing.embed > 0 ||
         nodeSmoothing.featherLayers > 0 ||
         nodeSmoothing.microJitter > 0;
       if (nodeSmoothingActive) {
-=======
-      if (nodeSmoothing.nodeInflate > 0 || nodeSmoothing.embed > 0) {
->>>>>>> 6cd74221
+
         const visual = { ...(metadata?.visual ?? {}) };
         visual.smoothing = {
           ...(visual.smoothing ?? {}),
           type: 'node',
           inflate: nodeSmoothing.nodeInflate,
           embed: nodeSmoothing.embed,
-<<<<<<< HEAD
+
           featherLayers: nodeSmoothing.featherLayers,
           featherRadius: nodeSmoothing.featherRadius,
           featherSpacing: nodeSmoothing.featherSpacing,
           featherScale: nodeSmoothing.featherScale,
           featherTint: nodeSmoothing.featherTint,
           microJitter: nodeSmoothing.microJitter,
-=======
->>>>>>> 6cd74221
+
         };
         metadata = { ...(metadata ?? {}), visual };
       }
@@ -443,13 +435,11 @@
       segmentSmoothing.segmentOverlap > 0 ||
       startPaddingValue > 0 ||
       endPaddingValue > 0 ||
-<<<<<<< HEAD
+
       segmentSmoothing.embed > 0 ||
       segmentSmoothing.featherLayers > 0 ||
       segmentSmoothing.microJitter > 0;
-=======
-      segmentSmoothing.embed > 0;
->>>>>>> 6cd74221
+
 
     for (let i = 0; i <= steps; i += 1) {
       if (i === 0 && !includeStart) {
@@ -490,15 +480,14 @@
           startPadding: startPaddingValue,
           endPadding: endPaddingValue,
           embed: segmentSmoothing.embed,
-<<<<<<< HEAD
+
           featherLayers: segmentSmoothing.featherLayers,
           featherRadius: segmentSmoothing.featherRadius,
           featherSpacing: segmentSmoothing.featherSpacing,
           featherScale: segmentSmoothing.featherScale,
           featherTint: segmentSmoothing.featherTint,
           microJitter: segmentSmoothing.microJitter,
-=======
->>>>>>> 6cd74221
+
           progress: t,
           steps,
         };
