import { ValueNoise2D } from './noise.js';

import temperate from './biomes/temperate.json' with { type: 'json' };
import desert from './biomes/desert.json' with { type: 'json' };
import tundra from './biomes/tundra.json' with { type: 'json' };


const rawBiomeDefinitions = [temperate, desert, tundra];

const NEUTRAL_BASE_PALETTE = {
  grass: '#4a9c47',
  dirt: '#6b4a2f',
  stone: '#8c8c8c',
  sand: '#d7c27a',
  water: '#1f4d8f',
  leaf: '#3f7c35',
  log: '#725032',
  cloud: '#f7f8fb',
};

function safeDivide(component, baseComponent) {
  if (!Number.isFinite(component) || !Number.isFinite(baseComponent)) {
    return 1;
  }
  if (baseComponent === 0) {
    return 1;
  }
  return component / baseComponent;
}

function clamp01(value) {
  return Math.max(0, Math.min(1, value));
}

function mixValues(a, b, weight) {
  return a * (1 - weight) + b * weight;
}

export function createBiomeEngine({ THREE, seed = 1337 } = {}) {
  if (!THREE) {
    throw new Error('createBiomeEngine requires a THREE instance');
  }

  const temperatureNoise = new ValueNoise2D(seed * 1.37 + 97);
  const temperatureDetailNoise = new ValueNoise2D(seed * 1.91 + 227);
  const moistureNoise = new ValueNoise2D(seed * 1.51 + 157);
  const moistureDetailNoise = new ValueNoise2D(seed * 2.03 + 311);
  const varianceNoise = new ValueNoise2D(seed * 1.73 + 443);

  const climateScale = 0.003;
  const detailScale = climateScale * 2.15;
  const varianceScale = climateScale * 0.45;

  const defaultColor = new THREE.Color(0xffffff);
<<<<<<< HEAD
  const defaultTint = new THREE.Color(0xffffff);
=======
>>>>>>> 8093a648
  const basePaletteColors = Object.fromEntries(
    Object.entries(NEUTRAL_BASE_PALETTE).map(([type, hex]) => [
      type,
      new THREE.Color(hex),
    ]),
  );

  const biomes = rawBiomeDefinitions.map((definition, index) => {
    const palette = { ...NEUTRAL_BASE_PALETTE, ...(definition.palette ?? {}) };
    const paletteColors = Object.fromEntries(
      Object.entries(palette).map(([type, hex]) => {
        const targetColor = new THREE.Color(hex);
        const baseColor = basePaletteColors[type] ?? defaultColor;
        const tint = new THREE.Color(
          baseColor.r === 0 ? 1 : targetColor.r / baseColor.r,
          baseColor.g === 0 ? 1 : targetColor.g / baseColor.g,
          baseColor.b === 0 ? 1 : targetColor.b / baseColor.b,
        );
        return [type, tint];
      }),
    );
    const paletteTints = Object.fromEntries(
      Object.entries(paletteColors).map(([type, targetColor]) => {
        const baseColor = basePaletteColors[type] ?? defaultColor;
        const tint = new THREE.Color(
          safeDivide(targetColor.r, baseColor.r),
          safeDivide(targetColor.g, baseColor.g),
          safeDivide(targetColor.b, baseColor.b),
        );
        return [type, tint];
      }),
    );

    const terrainDefinition = definition.terrain ?? {};
    const treeHeight = terrainDefinition.treeHeight ?? {};

    const shaderDefinition = definition.shader ?? {};

    return {
      id: definition.id ?? `biome_${index}`,
      label: definition.label ?? definition.id ?? `Biome ${index + 1}`,
      climate: {
        temperature: clamp01(definition.climate?.temperature ?? 0.5),
        moisture: clamp01(definition.climate?.moisture ?? 0.5),
        weight: Math.max(0.001, definition.climate?.weight ?? 1),
      },
      palette,
      paletteColors,
      paletteTints,
      terrain: {
        surfaceBlock: terrainDefinition.surfaceBlock ?? 'grass',
        shoreBlock: terrainDefinition.shoreBlock ?? 'sand',
        subSurfaceBlock: terrainDefinition.subSurfaceBlock ?? 'dirt',
        subSurfaceDepth: Math.max(1, Math.floor(terrainDefinition.subSurfaceDepth ?? 4)),
        deepBlock: terrainDefinition.deepBlock ?? 'stone',
        treeDensity: clamp01(terrainDefinition.treeDensity ?? 0.08),
        shrubChance: clamp01(terrainDefinition.shrubChance ?? 0.02),
        treeHeight: {
          min: Math.max(1, Math.floor(treeHeight.min ?? 3)),
          max: Math.max(Math.floor(treeHeight.max ?? 6), Math.floor(treeHeight.min ?? 3)),
        },
        heightOffset: terrainDefinition.heightOffset ?? 0,
      },
      shader: {
        fogColor: new THREE.Color(shaderDefinition.fogColor ?? '#a9d6ff'),
        tintColor: new THREE.Color(shaderDefinition.tintColor ?? '#ffffff'),
        tintStrength: clamp01(shaderDefinition.tintStrength ?? 0),
      },
    };
  });

  function sampleNoisePair(noiseA, noiseB, x, z, baseScale, detailScale) {
    const base = noiseA.noise(x * baseScale, z * baseScale);
    const detail = noiseB.noise(x * detailScale, z * detailScale);
    return clamp01(mixValues(base, detail, 0.35));
  }

  function sampleClimate(x, z) {
    const temperature = sampleNoisePair(
      temperatureNoise,
      temperatureDetailNoise,
      x,
      z,
      climateScale,
      detailScale,
    );
    const moisture = sampleNoisePair(
      moistureNoise,
      moistureDetailNoise,
      x,
      z,
      climateScale,
      detailScale * 1.18,
    );

    return { temperature, moisture };
  }

  function selectBiome(climate, x, z) {
    let selected = biomes[0];
    let bestScore = Number.POSITIVE_INFINITY;

    biomes.forEach((biome, index) => {
      const dx = climate.temperature - biome.climate.temperature;
      const dy = climate.moisture - biome.climate.moisture;
      const distance = Math.sqrt(dx * dx + dy * dy) / biome.climate.weight;
      const variation = varianceNoise.noise(
        x * varianceScale + index * 17.13,
        z * varianceScale + index * 31.17,
      );
      const adjustedDistance = distance - (variation - 0.5) * 0.18;
      if (adjustedDistance < bestScore) {
        bestScore = adjustedDistance;
        selected = biome;
      }
    });

    return { biome: selected, score: bestScore };
  }

  function getBiomeAt(x, z) {
    const climate = sampleClimate(x, z);
    const selection = selectBiome(climate, x, z);
    return {
      biome: selection.biome,
      climate,
      score: selection.score,
    };
  }

  function getBlockColor(biome, type) {
    if (!biome?.paletteColors) {
      return defaultColor;
    }
    return biome.paletteColors[type] ?? defaultColor;
  }

  function getBlockTint(biome, type) {
    if (!biome?.paletteTints) {
      return defaultTint;
    }
    return biome.paletteTints[type] ?? defaultTint;
  }

  return {
    biomes,
    sampleClimate,
    getBiomeAt,
    getBlockColor,
    getBlockTint,
    getDefaultBlockColor() {
      return defaultColor;
    },
    getDefaultBlockTint() {
      return defaultTint;
    },
  };
}<|MERGE_RESOLUTION|>--- conflicted
+++ resolved
@@ -52,10 +52,9 @@
   const varianceScale = climateScale * 0.45;
 
   const defaultColor = new THREE.Color(0xffffff);
-<<<<<<< HEAD
+
   const defaultTint = new THREE.Color(0xffffff);
-=======
->>>>>>> 8093a648
+
   const basePaletteColors = Object.fromEntries(
     Object.entries(NEUTRAL_BASE_PALETTE).map(([type, hex]) => [
       type,
