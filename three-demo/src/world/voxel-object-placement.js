--- conflicted
+++ resolved
@@ -34,10 +34,7 @@
   return { x: scale.x, y: scale.y, z: scale.z };
 }
 
-<<<<<<< HEAD
-=======
-
->>>>>>> 9aadbc7d
+
 function cloneOffset(offset) {
   return { x: offset.x, y: offset.y, z: offset.z };
 }
@@ -82,16 +79,14 @@
   return { x: a.x + b.x, y: a.y + b.y, z: a.z + b.z };
 }
 
-<<<<<<< HEAD
+
 function createLocalFrame(direction, customUpHint = null) {
-=======
-function createLocalFrame(direction) {
->>>>>>> 9aadbc7d
+
   const forward = normalizeVector(direction);
   if (!forward) {
     return null;
   }
-<<<<<<< HEAD
+
   const preferredUp =
     (customUpHint && normalizeVector(customUpHint)) ||
     (Math.abs(forward.y) < 0.999 ? { x: 0, y: 1, z: 0 } : { x: 1, y: 0, z: 0 });
@@ -103,16 +98,7 @@
   let up = normalizeVector(crossVectors(forward, right));
   if (!up) {
     up = preferredUp;
-=======
-  const upHint = Math.abs(forward.y) < 0.999 ? { x: 0, y: 1, z: 0 } : { x: 1, y: 0, z: 0 };
-  let right = normalizeVector(crossVectors(upHint, forward));
-  if (!right) {
-    right = { x: 1, y: 0, z: 0 };
-  }
-  let up = normalizeVector(crossVectors(forward, right));
-  if (!up) {
-    up = { x: 0, y: 1, z: 0 };
->>>>>>> 9aadbc7d
+
   }
   return { forward, right, up };
 }
@@ -121,13 +107,12 @@
   return Math.max(0, Math.min(1, value));
 }
 
-<<<<<<< HEAD
+
 function clamp(value, min, max) {
   return Math.max(min, Math.min(max, value));
 }
 
-=======
->>>>>>> 9aadbc7d
+
 function parseHexColor(hex) {
   if (typeof hex !== 'string') {
     return null;
@@ -161,7 +146,7 @@
   });
 }
 
-<<<<<<< HEAD
+
 const DEFAULT_FRAME = {
   forward: { x: 0, y: 1, z: 0 },
   right: { x: 1, y: 0, z: 0 },
@@ -481,10 +466,7 @@
 }
 
 function computeSegmentVisualAdjustments(voxel, smoothing, scale, object) {
-=======
-function computeSegmentVisualAdjustments(voxel, smoothing, scale, object) {
-
->>>>>>> 9aadbc7d
+
   const direction = smoothing.direction ?? ZERO_OFFSET;
   const length = Math.hypot(direction.x, direction.y, direction.z);
   if (length === 0) {
@@ -536,10 +518,7 @@
     visualScale.z += Math.abs(unit.z) * actualExtend;
   }
 
-<<<<<<< HEAD
-=======
-
->>>>>>> 9aadbc7d
+
   let visualOffset = ZERO_OFFSET;
   const offsetAlong = (forwardExtend - backExtend) / 2;
   if (offsetAlong !== 0) {
@@ -595,10 +574,7 @@
   }
 
   return { visualScale, visualOffset };
-<<<<<<< HEAD
-=======
-
->>>>>>> 9aadbc7d
+
 }
 
 function computeVisualAdjustments(voxel, scale, object) {
@@ -615,10 +591,7 @@
       visualScale.y += inflate;
       visualScale.z += inflate;
     }
-<<<<<<< HEAD
-=======
-
->>>>>>> 9aadbc7d
+
     const embed = Math.max(0, smoothing.embed ?? 0) * object.voxelScale;
     if (embed > 0) {
       visualScale.x = Math.max(0.01, visualScale.x - embed);
@@ -648,10 +621,7 @@
 
   if (smoothing.type === 'segment') {
     return computeSegmentVisualAdjustments(voxel, smoothing, scale, object);
-<<<<<<< HEAD
-=======
-
->>>>>>> 9aadbc7d
+
   }
 
   return { visualScale: cloneScale(scale), visualOffset: ZERO_OFFSET };
@@ -909,7 +879,7 @@
         biome,
         placement.options,
       );
-<<<<<<< HEAD
+
     });
 
     const nanovoxelPlacements = computeNanovoxelPlacements(voxel, basePlacement, object);
@@ -922,8 +892,7 @@
         biome,
         placement.options,
       );
-=======
->>>>>>> 9aadbc7d
+
     });
   });
 }
