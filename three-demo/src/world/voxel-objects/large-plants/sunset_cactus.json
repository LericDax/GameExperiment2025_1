--- conflicted
+++ resolved
@@ -25,10 +25,7 @@
       "smoothing": {
         "segmentOverlap": 0.45,
         "segmentEndPadding": 0.4,
-<<<<<<< HEAD
-=======
-
->>>>>>> f976d902
+
         "segmentSubdivisions": 3,
         "nodeInflate": 0.2,
         "embed": 0.1,
@@ -38,7 +35,7 @@
         "featherScale": 0.2,
         "microJitter": 0.16,
         "featherTint": "#f4f0a6"
-<<<<<<< HEAD
+
       },
       "defaultVoxel": {
         "type": "log",
@@ -53,15 +50,7 @@
             0,
             0
           ],
-=======
-
-      },
-      "defaultVoxel": { "type": "log", "isSolid": true, "tint": "#37b47a" },
-      "nodes": [
-        {
-          "id": "base",
-          "position": [0, 0, 0],
->>>>>>> f976d902
+
           "smoothing": {
             "featherLayers": 2,
             "featherRadius": 0.28,
@@ -69,7 +58,7 @@
             "embed": 0.08,
             "featherTint": "#f2d384"
           },
-<<<<<<< HEAD
+
           "voxel": {
             "type": "log",
             "size": [
@@ -80,17 +69,14 @@
             "tint": "#2f9f6f",
             "isSolid": true
           },
-=======
-
-          "voxel": { "type": "log", "size": [1.25, 0.6, 1.25], "tint": "#2f9f6f", "isSolid": true },
->>>>>>> f976d902
+
           "nanovoxels": [
             {
               "id": "halo-spark",
               "count": 6,
               "radius": 0.52,
               "arcTurns": 1,
-<<<<<<< HEAD
+
               "offset": [
                 0,
                 0.16,
@@ -101,16 +87,13 @@
                 0.7,
                 0.7
               ],
-=======
-              "offset": [0, 0.16, 0.08],
-              "scale": [0.7, 0.7, 0.7],
->>>>>>> f976d902
+
               "jitter": 0.08,
               "accentTint": "#ffd68f",
               "accentStrength": 0.5
             }
           ]
-<<<<<<< HEAD
+
         },
         {
           "id": "mid",
@@ -154,36 +137,7 @@
             6.4,
             0
           ],
-=======
-        },
-        {
-          "id": "mid",
-          "position": [0, 3.2, 0],
-          "smoothing": {
-            "featherLayers": 1,
-            "featherRadius": 0.22,
-            "microJitter": 0.12,
-            "featherTint": "#f8e49b"
-          },
-          "nanovoxels": [
-            {
-              "id": "halo-spark",
-              "count": 10,
-              "radius": 0.58,
-              "arcTurns": 1,
-              "offset": [0, 0.14, 0.08],
-              "scale": [0.76, 0.76, 0.76],
-              "jitter": 0.08,
-              "accentTint": "#ffe7a8",
-              "accentStrength": 0.45
-            }
-          ]
-        },
-
-        {
-          "id": "upper",
-          "position": [0, 6.4, 0],
->>>>>>> f976d902
+
           "smoothing": {
             "featherLayers": 3,
             "featherRadius": 0.36,
@@ -192,7 +146,7 @@
             "embed": 0.1,
             "featherTint": "#ffe7a8"
           },
-<<<<<<< HEAD
+
           "voxel": {
             "type": "log",
             "size": [
@@ -203,17 +157,14 @@
             "tint": "#3fc488",
             "isSolid": true
           },
-=======
-
-          "voxel": { "type": "log", "size": [0.9, 0.6, 0.9], "tint": "#3fc488", "isSolid": true },
->>>>>>> f976d902
+
           "nanovoxels": [
             {
               "id": "petal-cluster",
               "count": 7,
               "radius": 0.6,
               "arcTurns": 1,
-<<<<<<< HEAD
+
               "offset": [
                 0,
                 0.18,
@@ -224,27 +175,21 @@
                 1.02,
                 1.18
               ],
-=======
-              "offset": [0, 0.18, 0.24],
-              "scale": [1.1, 1.02, 1.18],
->>>>>>> f976d902
+
               "jitter": 0.08,
               "accentTint": "#ffe6b8",
               "accentStrength": 0.48,
               "tint": "#ffe7a8"
             }
           ]
-<<<<<<< HEAD
-=======
-
->>>>>>> f976d902
+
         }
       ],
       "segments": [
         {
           "from": "base",
           "to": "mid",
-<<<<<<< HEAD
+
           "voxel": {
             "type": "log",
             "tint": "#37b47a",
@@ -260,11 +205,7 @@
             1.05,
             1.05
           ],
-=======
-          "voxel": { "type": "log", "tint": "#37b47a", "isSolid": true },
-          "startSize": [1.2, 1.1, 1.2],
-          "endSize": [1.05, 1.05, 1.05],
->>>>>>> f976d902
+
           "smoothing": {
             "segmentOverlap": 0.5,
             "segmentEndPadding": 0.48,
@@ -275,10 +216,7 @@
             "microJitter": 0.18,
             "featherTint": "#f6db8d",
             "embed": 0.1
-<<<<<<< HEAD
-=======
-
->>>>>>> f976d902
+
           },
           "nanovoxels": [
             {
@@ -287,7 +225,7 @@
               "radius": 0.28,
               "arcTurns": 1.2,
               "length": 0.74,
-<<<<<<< HEAD
+
               "offset": [
                 0,
                 0.16,
@@ -298,10 +236,7 @@
                 1.1,
                 0.88
               ],
-=======
-              "offset": [0, 0.16, 0.04],
-              "scale": [0.88, 1.1, 0.88],
->>>>>>> f976d902
+
               "distribution": "line",
               "jitter": 0.05,
               "accentTint": "#ffdca1",
@@ -313,15 +248,12 @@
               "seed": "spine-base"
             }
           ]
-<<<<<<< HEAD
-=======
-
->>>>>>> f976d902
+
         },
         {
           "from": "mid",
           "to": "upper",
-<<<<<<< HEAD
+
           "voxel": {
             "type": "log",
             "tint": "#3fc488",
@@ -337,11 +269,7 @@
             0.9,
             0.9
           ],
-=======
-          "voxel": { "type": "log", "tint": "#3fc488", "isSolid": true },
-          "startSize": [1.05, 1.0, 1.05],
-          "endSize": [0.9, 0.9, 0.9],
->>>>>>> f976d902
+
           "smoothing": {
             "segmentOverlap": 0.52,
             "segmentEndPadding": 0.55,
@@ -352,10 +280,7 @@
             "microJitter": 0.2,
             "featherTint": "#ffe0a1",
             "embed": 0.12
-<<<<<<< HEAD
-=======
-
->>>>>>> f976d902
+
           },
           "nanovoxels": [
             {
@@ -364,7 +289,7 @@
               "radius": 0.24,
               "arcTurns": 1.4,
               "length": 0.68,
-<<<<<<< HEAD
+
               "offset": [
                 0,
                 0.18,
@@ -375,10 +300,7 @@
                 1.08,
                 0.78
               ],
-=======
-              "offset": [0, 0.18, 0.02],
-              "scale": [0.78, 1.08, 0.78],
->>>>>>> f976d902
+
               "distribution": "line",
               "jitter": 0.05,
               "accentTint": "#ffe0a1",
@@ -390,10 +312,7 @@
               "seed": "spine-upper"
             }
           ]
-<<<<<<< HEAD
-=======
-
->>>>>>> f976d902
+
         }
       ]
     }
