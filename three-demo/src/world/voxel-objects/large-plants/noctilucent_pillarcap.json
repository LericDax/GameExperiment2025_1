{
  "id": "noctilucent_pillarcap",
  "label": "Pillarcap Mycotree",
  "category": "large-plants",
  "author": "system",
  "description": "Towering fungal column with translucent crown.",
  "collision": "soft",
  "voxelScale": 0.45,
  "attachment": {
    "groundOffset": 0.2
  },
  "placement": {
    "biomes": [
      "noctilucent_fungus_glade"
    ],
    "weight": 1.6,
    "maxSlope": 0.5,
    "forbidUnderwater": false,
    "jitterRadius": 0.6
  },
  "procedural": {
    "nodeGrowth": {
      "step": 0.4,
      "smoothing": {
        "segmentOverlap": 0.5,
        "segmentEndPadding": 0.45,
<<<<<<< HEAD
=======

>>>>>>> f976d902
        "segmentSubdivisions": 3,
        "nodeInflate": 0.22,
        "embed": 0.12,
        "featherLayers": 3,
        "featherRadius": 0.45,
        "featherSpacing": 0.28,
        "featherScale": 0.22,
        "microJitter": 0.18,
        "featherTint": "#bdfbff"
<<<<<<< HEAD
      },
      "defaultVoxel": {
        "type": "log",
        "isSolid": true,
        "tint": "#6a4d84"
      },
      "nodes": [
        {
          "id": "base",
          "position": [
            0,
            0,
            0
          ],
=======

      },
      "defaultVoxel": { "type": "log", "isSolid": true, "tint": "#6a4d84" },
      "nodes": [
        {
          "id": "base",
          "position": [0, 0, 0],
>>>>>>> f976d902
          "smoothing": {
            "featherLayers": 2,
            "featherRadius": 0.32,
            "microJitter": 0.14,
            "embed": 0.08,
            "featherTint": "#86d0ff"
          },
<<<<<<< HEAD
          "voxel": {
            "type": "log",
            "size": [
              1.3,
              0.6,
              1.3
            ],
            "tint": "#6a4d84",
            "isSolid": true
          }
        },
        {
          "id": "mid",
          "position": [
            0.18,
            2.8,
            -0.1
          ],
          "smoothing": {
            "featherLayers": 1,
            "featherRadius": 0.26,
            "microJitter": 0.12
          },
          "nanovoxels": [
            {
              "id": "halo-spark",
              "count": 8,
              "radius": 0.6,
              "arcTurns": 1,
              "offset": [
                0,
                0.12,
                0.1
              ],
              "scale": [
                0.78,
                0.78,
                0.78
              ],
              "jitter": 0.08,
              "accentTint": "#bff7ff",
              "accentStrength": 0.5
            }
          ]
        },
        {
          "id": "crown",
          "position": [
            -0.12,
            5.8,
            0.16
          ],
=======
          "voxel": { "type": "log", "size": [1.3, 0.6, 1.3], "tint": "#6a4d84", "isSolid": true }
        },
        {
          "id": "mid",
          "position": [0.18, 2.8, -0.1],

          "smoothing": { "featherLayers": 1, "featherRadius": 0.26, "microJitter": 0.12 },
          "nanovoxels": [
            {
              "id": "halo-spark",
              "count": 8,
              "radius": 0.6,
              "arcTurns": 1,
              "offset": [0, 0.12, 0.1],
              "scale": [0.78, 0.78, 0.78],
              "jitter": 0.08,
              "accentTint": "#bff7ff",
              "accentStrength": 0.5
            }
          ]

        },
        {
          "id": "crown",
          "position": [-0.12, 5.8, 0.16],
>>>>>>> f976d902
          "smoothing": {
            "featherLayers": 4,
            "featherRadius": 0.5,
            "featherScale": 0.3,
            "microJitter": 0.24,
            "embed": 0.1,
            "featherTint": "#d6f8ff"
          },
<<<<<<< HEAD
          "voxel": {
            "type": "log",
            "size": [
              1.0,
              0.8,
              1.0
            ],
            "tint": "#735694",
            "isSolid": true
          },
=======

          "voxel": { "type": "log", "size": [1.0, 0.8, 1.0], "tint": "#735694", "isSolid": true },
>>>>>>> f976d902
          "nanovoxels": [
            {
              "id": "petal-cluster",
              "count": 9,
              "radius": 0.82,
              "arcTurns": 1,
<<<<<<< HEAD
              "offset": [
                0,
                0.2,
                0.32
              ],
              "scale": [
                1.18,
                1.04,
                1.36
              ],
=======
              "offset": [0, 0.2, 0.32],
              "scale": [1.18, 1.04, 1.36],
>>>>>>> f976d902
              "jitter": 0.08,
              "accentTint": "#dffcff",
              "accentStrength": 0.45,
              "tint": "#d6f8ff"
            },
            {
              "id": "halo-spark",
              "count": 14,
              "radius": 1.2,
              "arcTurns": 1,
<<<<<<< HEAD
              "offset": [
                0,
                0.28,
                0.12
              ],
              "scale": [
                0.9,
                0.9,
                0.9
              ],
=======
              "offset": [0, 0.28, 0.12],
              "scale": [0.9, 0.9, 0.9],
>>>>>>> f976d902
              "jitter": 0.12,
              "accentTint": "#ffffff",
              "accentStrength": 0.55
            }
          ]
<<<<<<< HEAD
=======

>>>>>>> f976d902
        }
      ],
      "segments": [
        {
          "from": "base",
          "to": "mid",
<<<<<<< HEAD
          "voxel": {
            "type": "log",
            "tint": "#6f558d",
            "isSolid": true
          },
          "startSize": [
            1.25,
            1.2,
            1.25
          ],
          "endSize": [
            1.1,
            1.1,
            1.1
          ],
=======
          "voxel": { "type": "log", "tint": "#6f558d", "isSolid": true },
          "startSize": [1.25, 1.2, 1.25],
          "endSize": [1.1, 1.1, 1.1],
>>>>>>> f976d902
          "smoothing": {
            "segmentOverlap": 0.6,
            "segmentEndPadding": 0.52,
            "featherLayers": 2,
            "featherRadius": 0.32,
            "featherSpacing": 0.22,
            "featherScale": 0.18,
            "microJitter": 0.16,
            "featherTint": "#8ad8ff",
            "embed": 0.12
<<<<<<< HEAD
=======

>>>>>>> f976d902
          },
          "nanovoxels": [
            {
              "id": "feather-frond",
              "count": 5,
              "radius": 0.34,
              "arcTurns": 1,
              "length": 0.62,
<<<<<<< HEAD
              "offset": [
                0,
                0.12,
                0.08
              ],
              "scale": [
                0.82,
                0.92,
                0.88
              ],
=======
              "offset": [0, 0.12, 0.08],
              "scale": [0.82, 0.92, 0.88],
>>>>>>> f976d902
              "distribution": "line",
              "jitter": 0.06,
              "accentTint": "#8ad8ff",
              "accentStrength": 0.35,
              "minProgress": 0.05,
              "maxProgress": 0.85,
              "progressMode": "center"
            }
          ]
<<<<<<< HEAD
=======
=======

>>>>>>> f976d902
        },
        {
          "from": "mid",
          "to": "crown",
<<<<<<< HEAD
          "voxel": {
            "type": "log",
            "tint": "#735694",
            "isSolid": true
          },
          "startSize": [
            1.1,
            1.05,
            1.1
          ],
          "endSize": [
            0.95,
            0.95,
            0.95
          ],
=======
          "voxel": { "type": "log", "tint": "#735694", "isSolid": true },
          "startSize": [1.1, 1.05, 1.1],
          "endSize": [0.95, 0.95, 0.95],
>>>>>>> f976d902
          "smoothing": {
            "segmentOverlap": 0.65,
            "segmentEndPadding": 0.6,
            "featherLayers": 4,
            "featherRadius": 0.42,
            "featherSpacing": 0.3,
            "featherScale": 0.24,
            "microJitter": 0.2,
            "featherTint": "#c7f6ff",
            "embed": 0.14
<<<<<<< HEAD
=======

>>>>>>> f976d902
          },
          "nanovoxels": [
            {
              "id": "coral-frill",
              "count": 6,
              "radius": 0.48,
              "arcTurns": 1,
              "length": 0.92,
<<<<<<< HEAD
              "offset": [
                0,
                0.24,
                0.12
              ],
              "scale": [
                0.94,
                1.04,
                1
              ],
=======
              "offset": [0, 0.24, 0.12],
              "scale": [0.94, 1.04, 1],
>>>>>>> f976d902
              "distribution": "line",
              "jitter": 0.08,
              "accentTint": "#c7f6ff",
              "accentStrength": 0.42,
              "minProgress": 0.1,
              "maxProgress": 0.95
            }
          ]
<<<<<<< HEAD
=======

>>>>>>> f976d902
        }
      ]
    }
  },
  "voxels": [
    {
      "type": "leaf",
      "position": [
        0,
        5.6,
        0
      ],
      "size": [
        3.4,
        0.8,
        3.4
      ],
      "tint": "#6fe9f1",
      "isSolid": false
    },
    {
      "type": "leaf",
      "position": [
        0,
        6.4,
        0
      ],
      "size": [
        2.4,
        0.6,
        2.4
      ],
      "tint": "#9bfdf7",
      "isSolid": false
    },
    {
      "type": "leaf",
      "position": [
        0,
        4.2,
        0
      ],
      "size": [
        1.6,
        1.2,
        1.6
      ],
      "tint": "#5cd6dc",
      "isSolid": false
    },
    {
      "type": "leaf",
      "position": [
        0,
        1.2,
        0
      ],
      "size": [
        1.4,
        0.6,
        1.4
      ],
      "tint": "#4bc2c8",
      "isSolid": false
    }
  ]
}<|MERGE_RESOLUTION|>--- conflicted
+++ resolved
@@ -24,10 +24,6 @@
       "smoothing": {
         "segmentOverlap": 0.5,
         "segmentEndPadding": 0.45,
-<<<<<<< HEAD
-=======
-
->>>>>>> f976d902
         "segmentSubdivisions": 3,
         "nodeInflate": 0.22,
         "embed": 0.12,
@@ -37,7 +33,7 @@
         "featherScale": 0.22,
         "microJitter": 0.18,
         "featherTint": "#bdfbff"
-<<<<<<< HEAD
+
       },
       "defaultVoxel": {
         "type": "log",
@@ -52,15 +48,7 @@
             0,
             0
           ],
-=======
-
-      },
-      "defaultVoxel": { "type": "log", "isSolid": true, "tint": "#6a4d84" },
-      "nodes": [
-        {
-          "id": "base",
-          "position": [0, 0, 0],
->>>>>>> f976d902
+
           "smoothing": {
             "featherLayers": 2,
             "featherRadius": 0.32,
@@ -68,7 +56,7 @@
             "embed": 0.08,
             "featherTint": "#86d0ff"
           },
-<<<<<<< HEAD
+
           "voxel": {
             "type": "log",
             "size": [
@@ -121,33 +109,7 @@
             5.8,
             0.16
           ],
-=======
-          "voxel": { "type": "log", "size": [1.3, 0.6, 1.3], "tint": "#6a4d84", "isSolid": true }
-        },
-        {
-          "id": "mid",
-          "position": [0.18, 2.8, -0.1],
-
-          "smoothing": { "featherLayers": 1, "featherRadius": 0.26, "microJitter": 0.12 },
-          "nanovoxels": [
-            {
-              "id": "halo-spark",
-              "count": 8,
-              "radius": 0.6,
-              "arcTurns": 1,
-              "offset": [0, 0.12, 0.1],
-              "scale": [0.78, 0.78, 0.78],
-              "jitter": 0.08,
-              "accentTint": "#bff7ff",
-              "accentStrength": 0.5
-            }
-          ]
-
-        },
-        {
-          "id": "crown",
-          "position": [-0.12, 5.8, 0.16],
->>>>>>> f976d902
+
           "smoothing": {
             "featherLayers": 4,
             "featherRadius": 0.5,
@@ -156,7 +118,7 @@
             "embed": 0.1,
             "featherTint": "#d6f8ff"
           },
-<<<<<<< HEAD
+
           "voxel": {
             "type": "log",
             "size": [
@@ -167,17 +129,14 @@
             "tint": "#735694",
             "isSolid": true
           },
-=======
-
-          "voxel": { "type": "log", "size": [1.0, 0.8, 1.0], "tint": "#735694", "isSolid": true },
->>>>>>> f976d902
+
           "nanovoxels": [
             {
               "id": "petal-cluster",
               "count": 9,
               "radius": 0.82,
               "arcTurns": 1,
-<<<<<<< HEAD
+
               "offset": [
                 0,
                 0.2,
@@ -188,10 +147,7 @@
                 1.04,
                 1.36
               ],
-=======
-              "offset": [0, 0.2, 0.32],
-              "scale": [1.18, 1.04, 1.36],
->>>>>>> f976d902
+
               "jitter": 0.08,
               "accentTint": "#dffcff",
               "accentStrength": 0.45,
@@ -202,7 +158,7 @@
               "count": 14,
               "radius": 1.2,
               "arcTurns": 1,
-<<<<<<< HEAD
+
               "offset": [
                 0,
                 0.28,
@@ -213,26 +169,20 @@
                 0.9,
                 0.9
               ],
-=======
-              "offset": [0, 0.28, 0.12],
-              "scale": [0.9, 0.9, 0.9],
->>>>>>> f976d902
+
               "jitter": 0.12,
               "accentTint": "#ffffff",
               "accentStrength": 0.55
             }
           ]
-<<<<<<< HEAD
-=======
-
->>>>>>> f976d902
+
         }
       ],
       "segments": [
         {
           "from": "base",
           "to": "mid",
-<<<<<<< HEAD
+
           "voxel": {
             "type": "log",
             "tint": "#6f558d",
@@ -248,11 +198,7 @@
             1.1,
             1.1
           ],
-=======
-          "voxel": { "type": "log", "tint": "#6f558d", "isSolid": true },
-          "startSize": [1.25, 1.2, 1.25],
-          "endSize": [1.1, 1.1, 1.1],
->>>>>>> f976d902
+
           "smoothing": {
             "segmentOverlap": 0.6,
             "segmentEndPadding": 0.52,
@@ -263,10 +209,7 @@
             "microJitter": 0.16,
             "featherTint": "#8ad8ff",
             "embed": 0.12
-<<<<<<< HEAD
-=======
-
->>>>>>> f976d902
+
           },
           "nanovoxels": [
             {
@@ -275,7 +218,7 @@
               "radius": 0.34,
               "arcTurns": 1,
               "length": 0.62,
-<<<<<<< HEAD
+
               "offset": [
                 0,
                 0.12,
@@ -286,10 +229,7 @@
                 0.92,
                 0.88
               ],
-=======
-              "offset": [0, 0.12, 0.08],
-              "scale": [0.82, 0.92, 0.88],
->>>>>>> f976d902
+
               "distribution": "line",
               "jitter": 0.06,
               "accentTint": "#8ad8ff",
@@ -299,16 +239,12 @@
               "progressMode": "center"
             }
           ]
-<<<<<<< HEAD
-=======
-=======
-
->>>>>>> f976d902
+
         },
         {
           "from": "mid",
           "to": "crown",
-<<<<<<< HEAD
+
           "voxel": {
             "type": "log",
             "tint": "#735694",
@@ -324,11 +260,7 @@
             0.95,
             0.95
           ],
-=======
-          "voxel": { "type": "log", "tint": "#735694", "isSolid": true },
-          "startSize": [1.1, 1.05, 1.1],
-          "endSize": [0.95, 0.95, 0.95],
->>>>>>> f976d902
+
           "smoothing": {
             "segmentOverlap": 0.65,
             "segmentEndPadding": 0.6,
@@ -339,10 +271,7 @@
             "microJitter": 0.2,
             "featherTint": "#c7f6ff",
             "embed": 0.14
-<<<<<<< HEAD
-=======
-
->>>>>>> f976d902
+
           },
           "nanovoxels": [
             {
@@ -351,7 +280,7 @@
               "radius": 0.48,
               "arcTurns": 1,
               "length": 0.92,
-<<<<<<< HEAD
+
               "offset": [
                 0,
                 0.24,
@@ -362,10 +291,7 @@
                 1.04,
                 1
               ],
-=======
-              "offset": [0, 0.24, 0.12],
-              "scale": [0.94, 1.04, 1],
->>>>>>> f976d902
+
               "distribution": "line",
               "jitter": 0.08,
               "accentTint": "#c7f6ff",
@@ -374,10 +300,7 @@
               "maxProgress": 0.95
             }
           ]
-<<<<<<< HEAD
-=======
-
->>>>>>> f976d902
+
         }
       ]
     }
