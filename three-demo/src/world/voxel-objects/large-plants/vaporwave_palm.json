{
  "id": "vaporwave_palm",
  "label": "Chromatic Palm",
  "category": "large-plants",
  "author": "system",
  "description": "Retro palm with gradients that fade into oblivion.",
  "collision": "soft",
  "voxelScale": 0.4,
  "attachment": {
    "groundOffset": 0.2
  },
  "placement": {
    "biomes": ["fading_vaporwave_dimension"],
    "weight": 2.4,
    "maxSlope": 0.5,
    "forbidUnderwater": false,
    "jitterRadius": 0.8
  },
  "procedural": {
    "nodeGrowth": {
      "step": 0.42,
      "smoothing": {
        "segmentOverlap": 0.4,
        "segmentEndPadding": 0.35,
<<<<<<< HEAD
        "segmentSubdivisions": 3,
        "nodeInflate": 0.18,
        "embed": 0.1,
        "featherLayers": 4,
        "featherRadius": 0.5,
        "featherSpacing": 0.3,
        "featherScale": 0.25,
        "microJitter": 0.22,
        "featherTint": "#ffd6ff"
=======
        "segmentSubdivisions": 2,
        "nodeInflate": 0.18
>>>>>>> 6cd74221
      },
      "defaultVoxel": { "type": "log", "isSolid": true, "tint": "#f8a7ff" },
      "nodes": [
        {
          "id": "base",
          "position": [0, 0, 0],
          "smoothing": {
            "featherLayers": 3,
            "featherRadius": 0.35,
            "microJitter": 0.18,
            "embed": 0.08,
            "featherTint": "#ffb0ff"
          },
          "voxel": { "type": "log", "size": [1.15, 0.6, 1.15], "tint": "#f38ff9", "isSolid": true }
        },
        {
          "id": "mid",
          "position": [0.25, 2.4, -0.15],
          "smoothing": {
            "featherLayers": 2,
            "featherRadius": 0.28,
            "microJitter": 0.2,
            "featherTint": "#ffc3ff"
          }
        },
        {
          "id": "crown",
          "position": [0.05, 4.5, 0.2],
          "smoothing": {
            "featherLayers": 5,
            "featherRadius": 0.55,
            "featherScale": 0.32,
            "microJitter": 0.28,
            "embed": 0.12,
            "featherTint": "#fff0ff"
          },
          "voxel": { "type": "log", "size": [0.8, 0.6, 0.8], "tint": "#ffbffb", "isSolid": true }
        }
      ],
      "segments": [
        {
          "from": "base",
          "to": "mid",
          "voxel": { "type": "log", "tint": "#f8a7ff", "isSolid": true },
          "startSize": [1.05, 0.9, 1.05],
          "endSize": [0.9, 0.85, 0.9],
          "smoothing": {
            "segmentOverlap": 0.48,
            "segmentEndPadding": 0.42,
            "featherLayers": 3,
            "featherRadius": 0.36,
            "featherSpacing": 0.26,
            "featherScale": 0.22,
            "microJitter": 0.24,
            "featherTint": "#ffd9ff",
            "embed": 0.12
          }
        },
        {
          "from": "mid",
          "to": "crown",
          "voxel": { "type": "log", "tint": "#ffbdfc", "isSolid": true },
          "startSize": [0.9, 0.8, 0.9],
          "endSize": [0.7, 0.7, 0.7],
          "smoothing": {
            "segmentOverlap": 0.55,
            "segmentEndPadding": 0.5,
            "featherLayers": 5,
            "featherRadius": 0.48,
            "featherSpacing": 0.32,
            "featherScale": 0.3,
            "microJitter": 0.3,
            "featherTint": "#fff4ff",
            "embed": 0.16
          }
        }
      ]
    }
  },
  "voxels": [
    { "type": "leaf", "position": [0, 4.2, 0], "size": [3.2, 0.6, 1.1], "tint": "#6dffd2", "isSolid": false },
    { "type": "leaf", "position": [0, 4.2, 0], "size": [1.1, 0.6, 3.2], "tint": "#7affff", "isSolid": false },
    { "type": "leaf", "position": [1.8, 4.4, 1.8], "size": [2.4, 0.5, 1.0], "tint": "#9dffe0", "isSolid": false },
    { "type": "leaf", "position": [-1.8, 4.4, -1.8], "size": [1.0, 0.5, 2.4], "tint": "#8bfff0", "isSolid": false },
    { "type": "leaf", "position": [1.8, 4.4, -1.8], "size": [2.4, 0.5, 1.0], "tint": "#7bf2ff", "isSolid": false },
    { "type": "leaf", "position": [-1.8, 4.4, 1.8], "size": [1.0, 0.5, 2.4], "tint": "#72ffe2", "isSolid": false },
    { "type": "leaf", "position": [0, 5.2, 0], "size": [1.4, 0.4, 1.4], "tint": "#ffe4fd", "isSolid": false }
  ]
}<|MERGE_RESOLUTION|>--- conflicted
+++ resolved
@@ -22,7 +22,7 @@
       "smoothing": {
         "segmentOverlap": 0.4,
         "segmentEndPadding": 0.35,
-<<<<<<< HEAD
+
         "segmentSubdivisions": 3,
         "nodeInflate": 0.18,
         "embed": 0.1,
@@ -32,10 +32,7 @@
         "featherScale": 0.25,
         "microJitter": 0.22,
         "featherTint": "#ffd6ff"
-=======
-        "segmentSubdivisions": 2,
-        "nodeInflate": 0.18
->>>>>>> 6cd74221
+
       },
       "defaultVoxel": { "type": "log", "isSolid": true, "tint": "#f8a7ff" },
       "nodes": [
