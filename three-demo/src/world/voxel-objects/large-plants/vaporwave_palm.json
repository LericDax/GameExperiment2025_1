{
  "id": "vaporwave_palm",
  "label": "Chromatic Palm",
  "category": "large-plants",
  "author": "system",
  "description": "Retro palm with gradients that fade into oblivion.",
  "collision": "soft",
  "voxelScale": 0.4,
  "attachment": {
    "groundOffset": 0.2
  },
  "placement": {
    "biomes": ["fading_vaporwave_dimension"],
    "weight": 2.4,
    "maxSlope": 0.5,
    "forbidUnderwater": false,
    "jitterRadius": 0.8
  },
  "procedural": {
    "nodeGrowth": {
      "step": 0.42,
      "smoothing": {
        "segmentOverlap": 0.4,
        "segmentEndPadding": 0.35,
<<<<<<< HEAD
=======

>>>>>>> 9aadbc7d
        "segmentSubdivisions": 3,
        "nodeInflate": 0.18,
        "embed": 0.1,
        "featherLayers": 4,
        "featherRadius": 0.5,
        "featherSpacing": 0.3,
        "featherScale": 0.25,
        "microJitter": 0.22,
        "featherTint": "#ffd6ff"
<<<<<<< HEAD
=======

>>>>>>> 9aadbc7d
      },
      "defaultVoxel": { "type": "log", "isSolid": true, "tint": "#f8a7ff" },
      "nodes": [
        {
          "id": "base",
          "position": [0, 0, 0],
          "smoothing": {
            "featherLayers": 3,
            "featherRadius": 0.35,
            "microJitter": 0.18,
            "embed": 0.08,
            "featherTint": "#ffb0ff"
          },
<<<<<<< HEAD
          "voxel": { "type": "log", "size": [1.15, 0.6, 1.15], "tint": "#f38ff9", "isSolid": true },
          "nanovoxels": [
            {
              "id": "halo-spark",
              "count": 8,
              "radius": 0.58,
              "arcTurns": 1,
              "offset": [0, 0.18, 0.1],
              "scale": [0.75, 0.75, 0.75],
              "jitter": 0.1,
              "accentTint": "#ffbfff",
              "accentStrength": 0.55
            }
          ]
        },
        {
          "id": "mid",
          "position": [0.25, 2.4, -0.15],
          "smoothing": {
            "featherLayers": 2,
            "featherRadius": 0.28,
            "microJitter": 0.2,
            "featherTint": "#ffc3ff"
          },
          "nanovoxels": [
            {
              "id": "coral-frill",
              "count": 8,
              "radius": 0.64,
              "arcTurns": 1,
              "offset": [0, 0.18, 0.14],
              "scale": [0.96, 1.04, 1],
              "jitter": 0.08,
              "accentTint": "#ffe0ff",
              "accentStrength": 0.38,
              "tint": "#ffc3ff"
            }
          ]
        },
=======
          "voxel": { "type": "log", "size": [1.15, 0.6, 1.15], "tint": "#f38ff9", "isSolid": true }
        },
        {
          "id": "mid",
          "position": [0.25, 2.4, -0.15],
          "smoothing": {
            "featherLayers": 2,
            "featherRadius": 0.28,
            "microJitter": 0.2,
            "featherTint": "#ffc3ff"
          }
        },
>>>>>>> 9aadbc7d
        {
          "id": "crown",
          "position": [0.05, 4.5, 0.2],
          "smoothing": {
            "featherLayers": 5,
            "featherRadius": 0.55,
            "featherScale": 0.32,
            "microJitter": 0.28,
            "embed": 0.12,
            "featherTint": "#fff0ff"
          },
<<<<<<< HEAD
          "voxel": { "type": "log", "size": [0.8, 0.6, 0.8], "tint": "#ffbffb", "isSolid": true },
          "nanovoxels": [
            {
              "id": "feather-frond",
              "count": 10,
              "radius": 0.78,
              "arcTurns": 1,
              "offset": [0, 0.24, 0.28],
              "scale": [1.22, 1.08, 1.32],
              "jitter": 0.12,
              "accentTint": "#ffe8ff",
              "accentStrength": 0.4,
              "tint": "#ffccff"
            },
            {
              "id": "halo-spark",
              "count": 16,
              "radius": 1.05,
              "arcTurns": 1,
              "offset": [0, 0.34, 0.1],
              "scale": [0.82, 0.82, 0.82],
              "jitter": 0.14,
              "accentTint": "#ffffff",
              "accentStrength": 0.6
            }
          ]
=======
          "voxel": { "type": "log", "size": [0.8, 0.6, 0.8], "tint": "#ffbffb", "isSolid": true }
>>>>>>> 9aadbc7d
        }
      ],
      "segments": [
        {
          "from": "base",
          "to": "mid",
          "voxel": { "type": "log", "tint": "#f8a7ff", "isSolid": true },
          "startSize": [1.05, 0.9, 1.05],
          "endSize": [0.9, 0.85, 0.9],
          "smoothing": {
            "segmentOverlap": 0.48,
            "segmentEndPadding": 0.42,
            "featherLayers": 3,
            "featherRadius": 0.36,
            "featherSpacing": 0.26,
            "featherScale": 0.22,
            "microJitter": 0.24,
            "featherTint": "#ffd9ff",
            "embed": 0.12
<<<<<<< HEAD
          },
          "nanovoxels": [
            {
              "id": "feather-frond",
              "count": 6,
              "radius": 0.36,
              "arcTurns": 1.1,
              "length": 0.68,
              "offset": [0, 0.18, 0.12],
              "scale": [0.86, 1.02, 0.9],
              "distribution": "line",
              "jitter": 0.06,
              "accentTint": "#ffd9ff",
              "accentStrength": 0.36,
              "minProgress": 0.08,
              "maxProgress": 0.92,
              "progressMode": "center",
              "growth": 0.2
            }
          ]
=======
          }
>>>>>>> 9aadbc7d
        },
        {
          "from": "mid",
          "to": "crown",
          "voxel": { "type": "log", "tint": "#ffbdfc", "isSolid": true },
          "startSize": [0.9, 0.8, 0.9],
          "endSize": [0.7, 0.7, 0.7],
          "smoothing": {
            "segmentOverlap": 0.55,
            "segmentEndPadding": 0.5,
            "featherLayers": 5,
            "featherRadius": 0.48,
            "featherSpacing": 0.32,
            "featherScale": 0.3,
            "microJitter": 0.3,
            "featherTint": "#fff4ff",
            "embed": 0.16
<<<<<<< HEAD
          },
          "nanovoxels": [
            {
              "id": "coral-frill",
              "count": 8,
              "radius": 0.42,
              "arcTurns": 1.3,
              "length": 0.76,
              "offset": [0, 0.22, 0.16],
              "scale": [0.92, 1.08, 1.02],
              "distribution": "line",
              "jitter": 0.08,
              "accentTint": "#fff3ff",
              "accentStrength": 0.44,
              "minProgress": 0.1,
              "maxProgress": 0.95,
              "progressMode": "end",
              "growth": 0.32
            },
            {
              "id": "halo-spark",
              "count": 10,
              "radius": 0.52,
              "arcTurns": 1,
              "offset": [0, 0.28, 0.08],
              "scale": [0.6, 0.6, 0.6],
              "jitter": 0.1,
              "accentTint": "#ffeaff",
              "accentStrength": 0.52,
              "minProgress": 0.05,
              "maxProgress": 0.9
            }
          ]
=======
          }
>>>>>>> 9aadbc7d
        }
      ]
    }
  },
  "voxels": [
    { "type": "leaf", "position": [0, 4.2, 0], "size": [3.2, 0.6, 1.1], "tint": "#6dffd2", "isSolid": false },
    { "type": "leaf", "position": [0, 4.2, 0], "size": [1.1, 0.6, 3.2], "tint": "#7affff", "isSolid": false },
    { "type": "leaf", "position": [1.8, 4.4, 1.8], "size": [2.4, 0.5, 1.0], "tint": "#9dffe0", "isSolid": false },
    { "type": "leaf", "position": [-1.8, 4.4, -1.8], "size": [1.0, 0.5, 2.4], "tint": "#8bfff0", "isSolid": false },
    { "type": "leaf", "position": [1.8, 4.4, -1.8], "size": [2.4, 0.5, 1.0], "tint": "#7bf2ff", "isSolid": false },
    { "type": "leaf", "position": [-1.8, 4.4, 1.8], "size": [1.0, 0.5, 2.4], "tint": "#72ffe2", "isSolid": false },
    { "type": "leaf", "position": [0, 5.2, 0], "size": [1.4, 0.4, 1.4], "tint": "#ffe4fd", "isSolid": false }
  ]
}<|MERGE_RESOLUTION|>--- conflicted
+++ resolved
@@ -22,10 +22,7 @@
       "smoothing": {
         "segmentOverlap": 0.4,
         "segmentEndPadding": 0.35,
-<<<<<<< HEAD
-=======
-
->>>>>>> 9aadbc7d
+
         "segmentSubdivisions": 3,
         "nodeInflate": 0.18,
         "embed": 0.1,
@@ -35,10 +32,7 @@
         "featherScale": 0.25,
         "microJitter": 0.22,
         "featherTint": "#ffd6ff"
-<<<<<<< HEAD
-=======
-
->>>>>>> 9aadbc7d
+
       },
       "defaultVoxel": { "type": "log", "isSolid": true, "tint": "#f8a7ff" },
       "nodes": [
@@ -52,7 +46,7 @@
             "embed": 0.08,
             "featherTint": "#ffb0ff"
           },
-<<<<<<< HEAD
+
           "voxel": { "type": "log", "size": [1.15, 0.6, 1.15], "tint": "#f38ff9", "isSolid": true },
           "nanovoxels": [
             {
@@ -92,20 +86,7 @@
             }
           ]
         },
-=======
-          "voxel": { "type": "log", "size": [1.15, 0.6, 1.15], "tint": "#f38ff9", "isSolid": true }
-        },
-        {
-          "id": "mid",
-          "position": [0.25, 2.4, -0.15],
-          "smoothing": {
-            "featherLayers": 2,
-            "featherRadius": 0.28,
-            "microJitter": 0.2,
-            "featherTint": "#ffc3ff"
-          }
-        },
->>>>>>> 9aadbc7d
+
         {
           "id": "crown",
           "position": [0.05, 4.5, 0.2],
@@ -117,7 +98,7 @@
             "embed": 0.12,
             "featherTint": "#fff0ff"
           },
-<<<<<<< HEAD
+
           "voxel": { "type": "log", "size": [0.8, 0.6, 0.8], "tint": "#ffbffb", "isSolid": true },
           "nanovoxels": [
             {
@@ -144,9 +125,7 @@
               "accentStrength": 0.6
             }
           ]
-=======
-          "voxel": { "type": "log", "size": [0.8, 0.6, 0.8], "tint": "#ffbffb", "isSolid": true }
->>>>>>> 9aadbc7d
+
         }
       ],
       "segments": [
@@ -166,7 +145,7 @@
             "microJitter": 0.24,
             "featherTint": "#ffd9ff",
             "embed": 0.12
-<<<<<<< HEAD
+
           },
           "nanovoxels": [
             {
@@ -187,9 +166,7 @@
               "growth": 0.2
             }
           ]
-=======
-          }
->>>>>>> 9aadbc7d
+
         },
         {
           "from": "mid",
@@ -207,7 +184,7 @@
             "microJitter": 0.3,
             "featherTint": "#fff4ff",
             "embed": 0.16
-<<<<<<< HEAD
+
           },
           "nanovoxels": [
             {
@@ -241,9 +218,7 @@
               "maxProgress": 0.9
             }
           ]
-=======
-          }
->>>>>>> 9aadbc7d
+
         }
       ]
     }
