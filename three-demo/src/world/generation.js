--- conflicted
+++ resolved
@@ -231,7 +231,7 @@
       entries.length,
     );
     mesh.userData.defaultColor = engine.getDefaultBlockColor();
-<<<<<<< HEAD
+
     const needsNewInstanceColor =
       !mesh.instanceColor || mesh.instanceColor.count < entries.length;
     if (needsNewInstanceColor) {
@@ -239,13 +239,7 @@
       mesh.instanceColor = new THREE.InstancedBufferAttribute(colorArray, 3);
     }
     mesh.geometry.setAttribute('instanceColor', mesh.instanceColor);
-=======
-
-    if (!mesh.instanceColor) {
-      const colorArray = new Float32Array(entries.length * 3);
-      mesh.instanceColor = new THREE.InstancedBufferAttribute(colorArray, 3);
-    }
->>>>>>> a995588e
+
     entries.forEach((entry, index) => {
       mesh.setMatrixAt(index, entry.matrix);
       entry.index = index;
@@ -254,10 +248,7 @@
         mesh.setColorAt(index, color);
       } else if (mesh.instanceColor) {
         mesh.instanceColor.setXYZ(index, color.r, color.g, color.b);
-<<<<<<< HEAD
-=======
-
->>>>>>> a995588e
+
       }
     });
     mesh.instanceMatrix.needsUpdate = true;
