--- conflicted
+++ resolved
@@ -63,7 +63,7 @@
   const preloadQueue = [];
   const pendingPreloadKeys = new Set();
   let queueDirty = false;
-<<<<<<< HEAD
+
   const chunkCullFrustum = new THREE.Frustum();
   const chunkCullMatrix = new THREE.Matrix4();
   const chunkCullPadding = 1.5;
@@ -122,8 +122,7 @@
       chunk.group.visible = visible;
     });
   }
-=======
->>>>>>> d84f1f45
+
 
   function ensureChunk(chunkX, chunkZ) {
     const key = chunkKey(chunkX, chunkZ);
@@ -257,15 +256,13 @@
     const centerChunkZ = worldToChunk(position.z);
     const centerKey = chunkKey(centerChunkX, centerChunkZ);
 
-<<<<<<< HEAD
+
     if (options.camera) {
       lastCamera = options.camera;
     }
     const camera = options.camera ?? lastCamera;
     const shouldUpdateVisibility = Boolean(camera);
 
-=======
->>>>>>> d84f1f45
     const desiredViewDistance = Math.max(
       0,
       normalizeDistance(options.viewDistance, currentViewDistance),
@@ -292,12 +289,11 @@
       !retentionChanged &&
       !queueHasWork
     ) {
-<<<<<<< HEAD
+
       if (shouldUpdateVisibility) {
         updateChunkVisibility(camera);
       }
-=======
->>>>>>> d84f1f45
+
       return;
     }
 
@@ -316,7 +312,7 @@
     for (let dx = -finiteView; dx <= finiteView; dx += 1) {
       for (let dz = -finiteView; dz <= finiteView; dz += 1) {
         ensureChunk(centerChunkX + dx, centerChunkZ + dz);
-<<<<<<< HEAD
+
       }
     }
 
@@ -337,28 +333,7 @@
       }
     }
 
-=======
-      }
-    }
-
-    if (finiteRetention > finiteView) {
-      for (let dx = -finiteRetention; dx <= finiteRetention; dx += 1) {
-        for (let dz = -finiteRetention; dz <= finiteRetention; dz += 1) {
-          const maxDistance = Math.max(Math.abs(dx), Math.abs(dz));
-          if (maxDistance <= finiteView) {
-            continue;
-          }
-          schedulePreload(
-            centerChunkX + dx,
-            centerChunkZ + dz,
-            centerChunkX,
-            centerChunkZ,
-          );
-        }
-      }
-    }
-
->>>>>>> d84f1f45
+
     loadedChunks.forEach((chunk, key) => {
       const chunkX =
         typeof chunk?.chunkX === 'number'
@@ -379,37 +354,34 @@
 
     if (preloadBudget === Number.POSITIVE_INFINITY) {
       processPreloadQueue(Number.POSITIVE_INFINITY);
-<<<<<<< HEAD
+
       if (shouldUpdateVisibility) {
         updateChunkVisibility(camera);
       }
-=======
->>>>>>> d84f1f45
+
       return;
     }
 
     if (force && preloadBudget === 0) {
       // Ensure at least one chunk is processed when forcing an update.
       processPreloadQueue(maxPreloadPerUpdate);
-<<<<<<< HEAD
+
       if (shouldUpdateVisibility) {
         updateChunkVisibility(camera);
       }
-=======
->>>>>>> d84f1f45
+
       return;
     }
 
     if (preloadBudget > 0) {
       processPreloadQueue(preloadBudget);
     }
-<<<<<<< HEAD
+
 
     if (shouldUpdateVisibility) {
       updateChunkVisibility(camera);
     }
-=======
->>>>>>> d84f1f45
+
   }
 
   function dispose() {
