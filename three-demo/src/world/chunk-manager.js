import * as THREE from 'three';

import { generateChunk, worldConfig } from './generation.js';
import { createFluidSurface, disposeFluidSurface } from './fluids/fluid-registry.js';
import { buildFluidGeometry } from './fluids/fluid-geometry.js';

function chunkKey(x, z) {
  return `${x}|${z}`;
}

function worldToChunk(value) {
  const halfSize = worldConfig.chunkSize / 2;
  return Math.floor((value + halfSize) / worldConfig.chunkSize);
}

function normalizeDistance(value, fallback = 0) {
  if (value === Number.POSITIVE_INFINITY) {
    return Number.POSITIVE_INFINITY;
  }
  const numeric = Number(value);
  if (!Number.isFinite(numeric)) {
    const fallbackNumeric = Number(fallback);
    if (!Number.isFinite(fallbackNumeric)) {
      return 0;
    }
    return Math.max(0, Math.floor(fallbackNumeric));
  }
  return Math.max(0, Math.floor(numeric));
}

function resolveBudget(value, fallback) {
  if (value === Number.POSITIVE_INFINITY) {
    return Number.POSITIVE_INFINITY;
  }
  const numeric = Number(value);
  if (Number.isFinite(numeric)) {
    return Math.max(0, Math.floor(numeric));
  }
  const fallbackNumeric = Number(fallback);
  if (Number.isFinite(fallbackNumeric)) {
    return Math.max(0, Math.floor(fallbackNumeric));
  }
  return 0;
}

function ensureWaterColumnMap(source) {
  if (!source) {
    return new Map();
  }
  if (source instanceof Map) {
    return source;
  }
  const map = new Map();
  if (source instanceof Set) {
    source.forEach((key) => {
      map.set(key, null);
    });
    return map;
  }
  if (Array.isArray(source)) {
    source.forEach((entry) => {
      if (!Array.isArray(entry) || entry.length === 0) {
        return;
      }
      const [key, value = null] = entry;
      map.set(key, value);
    });
    return map;
  }
  if (typeof source === 'object') {
    Object.entries(source).forEach(([key, value]) => {
      map.set(key, value);
    });
  }
  return map;
}

function normalizeWaterColumnBounds(bounds) {
  if (!bounds || typeof bounds !== 'object') {
    return null;
  }
  const resolveValue = (value) => {
    const numeric = Number(value);
    return Number.isFinite(numeric) ? numeric : null;
  };
  const bottomCandidates = [
    bounds.bottomY,
    bounds.minY,
    bounds.yMin,
    bounds.min,
  ];
  const surfaceCandidates = [
    bounds.surfaceY,
    bounds.maxY,
    bounds.yMax,
    bounds.max,
  ];
  let bottom = null;
  for (let i = 0; i < bottomCandidates.length && bottom === null; i += 1) {
    bottom = resolveValue(bottomCandidates[i]);
  }
  let surface = null;
  for (let i = 0; i < surfaceCandidates.length && surface === null; i += 1) {
    surface = resolveValue(surfaceCandidates[i]);
  }
  if (bottom === null && surface === null) {
    return null;
  }
  if (bottom === null) {
    bottom = surface;
  }
  if (surface === null) {
    surface = bottom;
  }
  const min = Math.min(bottom, surface);
  const max = Math.max(bottom, surface);
  return {
    bottomY: min,
    surfaceY: max,
  };
}

<<<<<<< HEAD
const fluidNeighborOffsets = [
  { key: 'px', dx: 1, dz: 0, opposite: 'nx' },
  { key: 'nx', dx: -1, dz: 0, opposite: 'px' },
  { key: 'pz', dx: 0, dz: 1, opposite: 'nz' },
  { key: 'nz', dx: 0, dz: -1, opposite: 'pz' },
];

=======
>>>>>>> b43003f1
export function createChunkManager({
  scene,
  blockMaterials,
  viewDistance = 1,
  retainDistance: initialRetainDistance,
  maxPreloadPerUpdate = 2,
}) {
  const loadedChunks = new Map();
  const solidBlocks = new Set();
  const softBlocks = new Set();
  const waterColumns = new Map();
  const decorationGroupsByKey = new Map();
  const decorationOwnersIndex = new Map();
  const prototypeRemovalGuards = new Set();
  const isDevBuild = Boolean(import.meta.env && import.meta.env.DEV);
  let lastCenterKey = null;
  let currentViewDistance = normalizeDistance(viewDistance, 1);
  let retentionDistance = Math.max(
    currentViewDistance,
    normalizeDistance(initialRetainDistance, currentViewDistance + 1),
  );
  const preloadQueue = [];
  const pendingPreloadKeys = new Set();
  let queueDirty = false;

  const chunkCullFrustum = new THREE.Frustum();
  const chunkCullMatrix = new THREE.Matrix4();
  const chunkCullPadding = 1.5;
  let lastCamera = null;

  function parseColumnCoordinates(columnKey) {
    if (typeof columnKey !== 'string') {
      return null;
    }
    const parts = columnKey.split('|');
    if (parts.length < 2) {
      return null;
    }
    const x = Number.parseInt(parts[0], 10);
    const z = Number.parseInt(parts[1], 10);
    if (!Number.isFinite(x) || !Number.isFinite(z)) {
      return null;
    }
    return { x, z };
  }

  function rebuildFluidSurface(chunk, type = 'water') {
    if (!chunk) {
      return false;
    }
    if (!(chunk.fluidColumnsByType instanceof Map)) {
      return false;
    }
    const columns = chunk.fluidColumnsByType.get(type);
    if (!(columns instanceof Map) || columns.size === 0) {
      return false;
    }

    const geometry = buildFluidGeometry({
      THREE,
      columns: Array.from(columns.values()),
    });
    const positionAttribute = geometry.getAttribute('position');
    if (!positionAttribute || positionAttribute.count === 0) {
      geometry.dispose();
      return false;
    }

    if (!Array.isArray(chunk.fluidSurfaces)) {
      chunk.fluidSurfaces = [];
    }

    const surface = chunk.fluidSurfaces.find(
      (mesh) => mesh?.userData?.fluidType === type,
    );
    if (!surface) {
      const mesh = createFluidSurface({ type, geometry });
      mesh.userData = mesh.userData || {};
      mesh.userData.type = `fluid:${type}`;
      mesh.userData.chunkKey = chunkKey(chunk.chunkX, chunk.chunkZ);
      chunk.fluidSurfaces.push(mesh);
      chunk.group?.add(mesh);
      return true;
    }

    const previousGeometry = surface.geometry;
    surface.geometry = geometry;
    if (previousGeometry) {
      previousGeometry.dispose();
    }
    return true;
  }

  function settleFluidColumn(chunk, columnKey) {
    if (!chunk || !columnKey) {
      return false;
    }
    if (!(chunk.waterColumns instanceof Map)) {
      return false;
    }
    let metadata = chunk.waterColumns.get(columnKey);

    const coordinates = parseColumnCoordinates(columnKey);
    if (!coordinates) {
      return false;
    }

    const columnsByType =
      chunk.fluidColumnsByType instanceof Map ? chunk.fluidColumnsByType : null;
    const waterColumnStore = columnsByType?.get('water');
    const column = waterColumnStore instanceof Map ? waterColumnStore.get(columnKey) : null;

    if (!metadata) {
      if (!column) {
        return false;
      }
      metadata = {
        bottomY: Number.isFinite(column.bottomY) ? column.bottomY : column.surfaceY,
        surfaceY: Number.isFinite(column.surfaceY) ? column.surfaceY : column.bottomY,
      };
      chunk.waterColumns.set(columnKey, metadata);
      waterColumns.set(columnKey, metadata);
    }

    const surfaceY = Number.isFinite(metadata.surfaceY)
      ? metadata.surfaceY
      : Number.isFinite(column?.surfaceY)
      ? column.surfaceY
      : worldConfig.waterLevel + 0.5;
    const currentBottom = Number.isFinite(metadata.bottomY)
      ? metadata.bottomY
      : Number.isFinite(column?.bottomY)
      ? column.bottomY
      : surfaceY;

    if (!Number.isFinite(surfaceY) || !Number.isFinite(currentBottom)) {
      return false;
    }

    const startY = Math.floor(currentBottom - 0.5);
    const minYLimit = Number.isFinite(chunk.bounds?.minY)
      ? Math.floor(chunk.bounds.minY - 1)
      : -64;
    let supportTop = null;
    for (let y = startY; y >= minYLimit; y -= 1) {
      const candidateKey = `${coordinates.x}|${y}|${coordinates.z}`;
      if (solidBlocks.has(candidateKey)) {
        supportTop = y + 0.5;
        break;
      }
    }

    if (supportTop === null) {
      supportTop = minYLimit + 0.5;
    }

    if (!(supportTop < currentBottom - 1e-4)) {
      return false;
    }

    metadata.bottomY = supportTop;
    metadata.surfaceY = surfaceY;
    chunk.waterColumns.set(columnKey, metadata);
    waterColumns.set(columnKey, metadata);
    if (chunk.waterColumnKeys instanceof Set) {
      chunk.waterColumnKeys.add(columnKey);
    }

    if (column) {
      column.bottomY = supportTop;
      column.minY = Math.min(column.minY ?? supportTop, supportTop);
      column.surfaceY = surfaceY;
      column.maxY = Math.max(column.maxY ?? surfaceY, surfaceY);
      column.depth = Math.max(0.05, column.surfaceY - column.bottomY);
      if (!column.neighbors) {
        column.neighbors = {};
      }
      fluidNeighborOffsets.forEach((offset) => {
        const neighborKey = `${column.x + offset.dx}|${column.z + offset.dz}`;
        const neighborColumn = waterColumnStore?.get(neighborKey) ?? null;
        if (neighborColumn) {
          if (!neighborColumn.neighbors) {
            neighborColumn.neighbors = {};
          }
          neighborColumn.neighbors[offset.opposite] = {
            hasFluid: true,
            surfaceY: column.surfaceY,
            bottomY: column.bottomY,
            foamHint: Math.max(0, neighborColumn.surfaceY - column.surfaceY),
          };
          column.neighbors[offset.key] = {
            hasFluid: true,
            surfaceY: neighborColumn.surfaceY,
            bottomY: neighborColumn.bottomY,
            foamHint: Math.max(0, column.surfaceY - neighborColumn.surfaceY),
          };
        } else {
          column.neighbors[offset.key] = {
            hasFluid: false,
            surfaceY,
            bottomY: supportTop,
            foamHint: 0,
          };
        }
      });
    }

    rebuildFluidSurface(chunk, 'water');
    return true;
  }

  function applyChunkBounds(chunk) {
    if (!chunk) {
      return;
    }

    const { chunkSize, maxHeight } = worldConfig;
    const halfSize = chunkSize / 2;
    const fallbackMinX = chunk.chunkX * chunkSize - halfSize - 0.5;
    const fallbackMaxX = chunk.chunkX * chunkSize + halfSize + 0.5;
    const fallbackMinZ = chunk.chunkZ * chunkSize - halfSize - 0.5;
    const fallbackMaxZ = chunk.chunkZ * chunkSize + halfSize + 0.5;
    const bounds = chunk.bounds ?? {};
    const minX = Number.isFinite(bounds.minX) ? bounds.minX : fallbackMinX;
    const maxX = Number.isFinite(bounds.maxX) ? bounds.maxX : fallbackMaxX;
    const minZ = Number.isFinite(bounds.minZ) ? bounds.minZ : fallbackMinZ;
    const maxZ = Number.isFinite(bounds.maxZ) ? bounds.maxZ : fallbackMaxZ;
    const minY = Number.isFinite(bounds.minY) ? bounds.minY : -32;
    const maxY = Number.isFinite(bounds.maxY)
      ? bounds.maxY
      : maxHeight + 32;

    const box = chunk.boundsBox ?? new THREE.Box3();
    box.min.set(minX - chunkCullPadding, minY - chunkCullPadding, minZ - chunkCullPadding);
    box.max.set(maxX + chunkCullPadding, maxY + chunkCullPadding, maxZ + chunkCullPadding);
    chunk.boundsBox = box;
  }

  function updateChunkVisibility(camera) {
    if (!camera) {
      loadedChunks.forEach((chunk) => {
        if (chunk?.group) {
          chunk.group.visible = true;
        }
      });
      return;
    }

    chunkCullMatrix.multiplyMatrices(
      camera.projectionMatrix,
      camera.matrixWorldInverse,
    );
    chunkCullFrustum.setFromProjectionMatrix(chunkCullMatrix);

    loadedChunks.forEach((chunk) => {
      if (!chunk?.group) {
        return;
      }
      const visible = chunk.boundsBox
        ? chunkCullFrustum.intersectsBox(chunk.boundsBox)
        : true;
      chunk.group.visible = visible;
    });
  }

  function registerDecorationGroup(chunkKey, group, chunkOverride = null) {
    if (!group || !group.key) {
      return;
    }
    group.chunkKey = chunkKey;
    decorationGroupsByKey.set(group.key, group);
    const chunk = chunkOverride ?? loadedChunks.get(chunkKey);
    if (chunk) {
      if (!chunk.decorationGroups) {
        chunk.decorationGroups = new Map();
      }
      chunk.decorationGroups.set(group.key, group);
      if (!chunk.decorationTypeIndex) {
        chunk.decorationTypeIndex = new Map();
      }
      if (group.type) {
        let typeBucket = chunk.decorationTypeIndex.get(group.type);
        if (!typeBucket) {
          typeBucket = new Set();
          chunk.decorationTypeIndex.set(group.type, typeBucket);
        }
        typeBucket.add(group);
      }
      if (group.owner !== null && group.owner !== undefined) {
        if (!chunk.decorationOwnerIndex) {
          chunk.decorationOwnerIndex = new Map();
        }
        let ownerGroups = chunk.decorationOwnerIndex.get(group.owner);
        if (!ownerGroups) {
          ownerGroups = new Map();
          chunk.decorationOwnerIndex.set(group.owner, ownerGroups);
        }
        ownerGroups.set(group.key, group);
      }
    }
    if (group.owner !== null && group.owner !== undefined) {
      let ownerGroups = decorationOwnersIndex.get(group.owner);
      if (!ownerGroups) {
        ownerGroups = new Map();
        decorationOwnersIndex.set(group.owner, ownerGroups);
      }
      ownerGroups.set(group.key, group);
    }
  }

  function unregisterDecorationGroup(group) {
    if (!group || !group.key) {
      return;
    }
    decorationGroupsByKey.delete(group.key);
    if (group.owner !== null && group.owner !== undefined) {
      const ownerGroups = decorationOwnersIndex.get(group.owner);
      if (ownerGroups) {
        ownerGroups.delete(group.key);
        if (ownerGroups.size === 0) {
          decorationOwnersIndex.delete(group.owner);
        }
      }
    }
    const chunk = group.chunkKey ? loadedChunks.get(group.chunkKey) : null;
    if (chunk) {
      chunk.decorationGroups?.delete(group.key);
      if (group.owner !== null && group.owner !== undefined) {
        const ownerGroups = chunk.decorationOwnerIndex?.get(group.owner);
        if (ownerGroups) {
          ownerGroups.delete(group.key);
          if (ownerGroups.size === 0) {
            chunk.decorationOwnerIndex?.delete(group.owner);
          }
        }
      }
      if (group.type && chunk.decorationTypeIndex) {
        const typeBucket = chunk.decorationTypeIndex.get(group.type);
        if (typeBucket) {
          typeBucket.delete(group);
          if (typeBucket.size === 0) {
            chunk.decorationTypeIndex.delete(group.type);
          }
        }
      }
    }
  }


  function ensureChunk(chunkX, chunkZ) {
    const key = chunkKey(chunkX, chunkZ);
    if (loadedChunks.has(key)) {
      return;
    }
    const chunk = generateChunk(blockMaterials, chunkX, chunkZ);
    chunk.group.frustumCulled = false;
    applyChunkBounds(chunk);
    chunk.group.children.forEach((child) => {
      if (!child.isInstancedMesh) {
        return;
      }
      const { type } = child.userData;
      if (!type) {
        return;
      }
      child.userData.chunkKey = key;
    });
    (chunk.fluidSurfaces ?? []).forEach((surface) => {
      surface.userData = surface.userData || {};
      surface.userData.chunkKey = key;
    });
    scene.add(chunk.group);
    (chunk.solidBlockKeys ?? []).forEach((block) => solidBlocks.add(block));
    (chunk.softBlockKeys ?? []).forEach((block) => softBlocks.add(block));
    const chunkWaterColumnSource =
      chunk.waterColumns ?? chunk.waterColumnKeys ?? null;
    const chunkWaterColumns = ensureWaterColumnMap(chunkWaterColumnSource);
    const normalizedWaterColumns = new Map();
    chunkWaterColumns.forEach((bounds, columnKey) => {
      const normalized = bounds === null
        ? null
        : normalizeWaterColumnBounds(bounds);
      normalizedWaterColumns.set(columnKey, normalized);
      waterColumns.set(columnKey, normalized);
    });
    chunk.waterColumns = normalizedWaterColumns;
    chunk.waterColumnKeys = new Set(normalizedWaterColumns.keys());
<<<<<<< HEAD
    if (chunk.fluidColumnsByType instanceof Map) {
      chunk.fluidColumnsByType = new Map(
        Array.from(chunk.fluidColumnsByType.entries()).map(([type, columns]) => [
          type,
          columns instanceof Map ? columns : new Map(columns ?? []),
        ]),
      );
    } else if (chunk.fluidColumnsByType && typeof chunk.fluidColumnsByType === 'object') {
      const fluidMap = new Map();
      Object.entries(chunk.fluidColumnsByType).forEach(([type, columns]) => {
        if (columns instanceof Map) {
          fluidMap.set(type, columns);
        } else if (Array.isArray(columns)) {
          fluidMap.set(type, new Map(columns));
        }
      });
      chunk.fluidColumnsByType = fluidMap;
    } else {
      chunk.fluidColumnsByType = new Map();
    }
    const chunkWaterColumnsMap = chunk.fluidColumnsByType.get('water');
    if (chunkWaterColumnsMap instanceof Map) {
      chunkWaterColumnsMap.forEach((column, columnKey) => {
        const normalized = normalizedWaterColumns.get(columnKey);
        if (!normalized || !column) {
          return;
        }
        column.bottomY = normalized.bottomY;
        column.minY = Math.min(column.minY ?? normalized.bottomY, normalized.bottomY);
        column.surfaceY = normalized.surfaceY;
        column.maxY = Math.max(column.maxY ?? normalized.surfaceY, normalized.surfaceY);
        column.depth = Math.max(0.05, column.surfaceY - column.bottomY);
      });
    }
=======
>>>>>>> b43003f1
    if (!chunk.decorationGroups) {
      chunk.decorationGroups = new Map();
    }
    if (!chunk.decorationOwnerIndex) {
      chunk.decorationOwnerIndex = new Map();
    }
    if (!chunk.decorationTypeIndex) {
      chunk.decorationTypeIndex = new Map();
      chunk.decorationGroups.forEach((metadata) => {
        if (!metadata || !metadata.type) {
          return;
        }
        let typeBucket = chunk.decorationTypeIndex.get(metadata.type);
        if (!typeBucket) {
          typeBucket = new Set();
          chunk.decorationTypeIndex.set(metadata.type, typeBucket);
        }
        typeBucket.add(metadata);
      });
    }
    if (!chunk.prototypeInstances) {
      chunk.prototypeInstances = new Map();
    } else if (!(chunk.prototypeInstances instanceof Map)) {
      chunk.prototypeInstances = new Map(chunk.prototypeInstances);
    }
    chunk.decorationGroups.forEach((group) => {
      registerDecorationGroup(key, group, chunk);
    });
    loadedChunks.set(key, chunk);
  }

  function disposeChunk(key) {
    const chunk = loadedChunks.get(key);
    if (!chunk) {
      return;
    }

    scene.remove(chunk.group);
    (chunk.fluidSurfaces ?? []).forEach((surface) => {
      surface.geometry?.dispose?.();
      disposeFluidSurface(surface);
    });
    (chunk.solidBlockKeys ?? []).forEach((block) => solidBlocks.delete(block));
    (chunk.softBlockKeys ?? []).forEach((block) => softBlocks.delete(block));
    if (chunk.waterColumns instanceof Map) {
      chunk.waterColumns.forEach((_, columnKey) => waterColumns.delete(columnKey));
    } else if (chunk.waterColumnKeys instanceof Set) {
      chunk.waterColumnKeys.forEach((columnKey) => waterColumns.delete(columnKey));
    }
    if (chunk.decorationGroups) {
      Array.from(chunk.decorationGroups.values()).forEach((group) => {
        unregisterDecorationGroup(group);
      });
    }
    if (chunk.boundsBox) {
      chunk.boundsBox.makeEmpty?.();
    }
    loadedChunks.delete(key);
  }

  function schedulePreload(chunkX, chunkZ, centerChunkX, centerChunkZ) {
    const key = chunkKey(chunkX, chunkZ);
    if (loadedChunks.has(key) || pendingPreloadKeys.has(key)) {
      return;
    }
    const dx = chunkX - centerChunkX;
    const dz = chunkZ - centerChunkZ;
    const priority = dx * dx + dz * dz;
    pendingPreloadKeys.add(key);
    preloadQueue.push({ key, chunkX, chunkZ, priority });
    queueDirty = true;
  }

  function prunePreloadQueue(centerChunkX, centerChunkZ, maxDistance) {
    if (preloadQueue.length === 0) {
      return;
    }
    let removedAny = false;
    for (let i = preloadQueue.length - 1; i >= 0; i -= 1) {
      const entry = preloadQueue[i];
      const dx = Math.abs(entry.chunkX - centerChunkX);
      const dz = Math.abs(entry.chunkZ - centerChunkZ);
      if (dx > maxDistance || dz > maxDistance) {
        preloadQueue.splice(i, 1);
        pendingPreloadKeys.delete(entry.key);
        removedAny = true;
        continue;
      }
      const priority = dx * dx + dz * dz;
      if (priority !== entry.priority) {
        entry.priority = priority;
        removedAny = true;
      }
    }
    if (removedAny) {
      queueDirty = true;
    }
  }

  function processPreloadQueue(limit) {
    if (preloadQueue.length === 0) {
      return 0;
    }

    let budget = limit;
    if (!Number.isFinite(budget)) {
      budget = preloadQueue.length;
    } else {
      budget = Math.max(0, Math.floor(budget));
    }

    if (budget <= 0) {
      return 0;
    }

    if (queueDirty) {
      preloadQueue.sort((a, b) => a.priority - b.priority);
      queueDirty = false;
    }

    let processed = 0;
    while (preloadQueue.length > 0 && processed < budget) {
      const next = preloadQueue.shift();
      pendingPreloadKeys.delete(next.key);
      if (loadedChunks.has(next.key)) {
        continue;
      }
      ensureChunk(next.chunkX, next.chunkZ);
      processed += 1;
    }

    return processed;
  }

  function update(position, options = {}) {
    if (!position) {
      return;
    }

    const centerChunkX = worldToChunk(position.x);
    const centerChunkZ = worldToChunk(position.z);
    const centerKey = chunkKey(centerChunkX, centerChunkZ);


    if (options.camera) {
      lastCamera = options.camera;
    }
    const camera = options.camera ?? lastCamera;
    const shouldUpdateVisibility = Boolean(camera);

    const desiredViewDistance = Math.max(
      0,
      normalizeDistance(options.viewDistance, currentViewDistance),
    );
    const desiredRetention = Math.max(
      desiredViewDistance,
      normalizeDistance(options.retainDistance, retentionDistance),
    );
    const preloadBudget = resolveBudget(
      options.maxPreload,
      maxPreloadPerUpdate,
    );
    const force = Boolean(options.force);

    const centerChanged = centerKey !== lastCenterKey;
    const viewChanged = desiredViewDistance !== currentViewDistance;
    const retentionChanged = desiredRetention !== retentionDistance;
    const queueHasWork = preloadQueue.length > 0;

    if (
      !force &&
      !centerChanged &&
      !viewChanged &&
      !retentionChanged &&
      !queueHasWork
    ) {

      if (shouldUpdateVisibility) {
        updateChunkVisibility(camera);
      }

      return;
    }

    currentViewDistance = desiredViewDistance;
    retentionDistance = desiredRetention;

    const finiteView = Number.isFinite(currentViewDistance)
      ? currentViewDistance
      : 0;
    const finiteRetention = Number.isFinite(retentionDistance)
      ? retentionDistance
      : finiteView;

    prunePreloadQueue(centerChunkX, centerChunkZ, finiteRetention);

    for (let dx = -finiteView; dx <= finiteView; dx += 1) {
      for (let dz = -finiteView; dz <= finiteView; dz += 1) {
        ensureChunk(centerChunkX + dx, centerChunkZ + dz);

      }
    }

    if (finiteRetention > finiteView) {
      for (let dx = -finiteRetention; dx <= finiteRetention; dx += 1) {
        for (let dz = -finiteRetention; dz <= finiteRetention; dz += 1) {
          const maxDistance = Math.max(Math.abs(dx), Math.abs(dz));
          if (maxDistance <= finiteView) {
            continue;
          }
          schedulePreload(
            centerChunkX + dx,
            centerChunkZ + dz,
            centerChunkX,
            centerChunkZ,
          );
        }
      }
    }


    loadedChunks.forEach((chunk, key) => {
      const chunkX =
        typeof chunk?.chunkX === 'number'
          ? chunk.chunkX
          : Number.parseInt(key.split('|')[0], 10);
      const chunkZ =
        typeof chunk?.chunkZ === 'number'
          ? chunk.chunkZ
          : Number.parseInt(key.split('|')[1], 10);
      const distanceX = Math.abs(chunkX - centerChunkX);
      const distanceZ = Math.abs(chunkZ - centerChunkZ);
      if (distanceX > finiteRetention || distanceZ > finiteRetention) {
        disposeChunk(key);
      }
    });

    lastCenterKey = centerKey;

    if (preloadBudget === Number.POSITIVE_INFINITY) {
      processPreloadQueue(Number.POSITIVE_INFINITY);

      if (shouldUpdateVisibility) {
        updateChunkVisibility(camera);
      }

      return;
    }

    if (force && preloadBudget === 0) {
      // Ensure at least one chunk is processed when forcing an update.
      processPreloadQueue(maxPreloadPerUpdate);

      if (shouldUpdateVisibility) {
        updateChunkVisibility(camera);
      }

      return;
    }

    if (preloadBudget > 0) {
      processPreloadQueue(preloadBudget);
    }


    if (shouldUpdateVisibility) {
      updateChunkVisibility(camera);
    }

  }

  function dispose() {
    Array.from(loadedChunks.keys()).forEach((key) => disposeChunk(key));
    preloadQueue.length = 0;
    pendingPreloadKeys.clear();
    queueDirty = false;
    lastCenterKey = null;
  }

  function setViewDistance(distance) {
    currentViewDistance = normalizeDistance(distance, currentViewDistance);
    if (
      retentionDistance !== Number.POSITIVE_INFINITY &&
      currentViewDistance > retentionDistance
    ) {
      retentionDistance = currentViewDistance;
    }
  }

  function setRetentionDistance(distance) {
    if (retentionDistance === Number.POSITIVE_INFINITY) {
      return;
    }
    const desired = normalizeDistance(distance, retentionDistance);
    retentionDistance = Math.max(currentViewDistance, desired);
  }

  function getViewDistance() {
    return currentViewDistance;
  }

  function getRetentionDistance() {
    return retentionDistance;
  }

  function preloadAround(position, distance, options = {}) {
    if (!position) {
      return;
    }
    const targetRetention = Math.max(
      currentViewDistance,
      normalizeDistance(distance, retentionDistance),
    );
    setRetentionDistance(targetRetention);

    const warmView = Math.max(
      currentViewDistance,
      Math.min(
        targetRetention,
        normalizeDistance(options.viewDistance, currentViewDistance),
      ),
    );

    const desiredBudget = resolveBudget(
      options.maxPreload,
      maxPreloadPerUpdate * 4,
    );
    const effectiveBudget =
      desiredBudget === 0 ? maxPreloadPerUpdate * 2 : desiredBudget;

    update(position, {
      viewDistance: warmView,
      retainDistance: targetRetention,
      maxPreload:
        effectiveBudget === Number.POSITIVE_INFINITY
          ? Number.POSITIVE_INFINITY
          : Math.max(effectiveBudget, maxPreloadPerUpdate * 2),
      force: true,
    });
  }

  function computeMaterialVisibility(material) {
    if (!material) {
      return true;
    }
    if (Array.isArray(material)) {
      return material.some((entry) => entry?.visible !== false);
    }
    return material.visible !== false;
  }

  const debugSnapshot = !isDevBuild
    ? undefined
    : () => {
        const chunks = [];
        let totalBlocks = 0;

        loadedChunks.forEach((chunk, key) => {
          const blocks = [];

          if (chunk?.typeData) {
            chunk.typeData.forEach((typeData, type) => {
              if (!typeData) {
                return;
              }
              const { mesh, entries } = typeData;
              const meshVisible = mesh?.visible !== false;
              const materialVisible = computeMaterialVisibility(mesh?.material);

              entries.forEach((entry) => {
                if (!entry?.position) {
                  return;
                }
                blocks.push({
                  key: entry.key,
                  type,
                  position: {
                    x: entry.position.x,
                    y: entry.position.y,
                    z: entry.position.z,
                  },
                  isSolid: Boolean(entry.isSolid),
                  isWater: Boolean(entry.isWater),
                  collisionMode: entry.collisionMode ?? null,
                  meshVisible,
                  materialVisible,
                });
              });
            });
          }

          totalBlocks += blocks.length;
          chunks.push({
            key,
            chunkX: chunk.chunkX,
            chunkZ: chunk.chunkZ,
            blockCount: blocks.length,
            blocks,
          });
        });

        return {
          generatedAt: Date.now(),
          chunkCount: chunks.length,
          totalBlocks,
          chunks,
        };
      };

  function getChunkForMesh(mesh) {
    if (!mesh?.isInstancedMesh) {
      return null;
    }
    const key = mesh.userData?.chunkKey;
    if (!key) {
      return null;
    }
    return loadedChunks.get(key) ?? null;
  }

  function getBlockFromIntersection(intersection) {
    if (!intersection || typeof intersection.instanceId !== 'number') {
      return null;
    }
    const mesh = intersection.object;
    if (!mesh?.isInstancedMesh) {
      return null;
    }
    const chunk = getChunkForMesh(mesh);
    if (!chunk) {
      return null;
    }
    const { type } = mesh.userData || {};
    if (!type) {
      return null;
    }
    const typeData = chunk.typeData?.get(type);
    if (!typeData) {
      return null;
    }
    const entry = typeData.entries[intersection.instanceId];
    if (!entry) {
      return null;
    }
    return {
      chunk,
      type,
      instanceId: intersection.instanceId,
      entry,
    };
  }

  function removeBlockInstancesBulk({ chunk, type, entries: removalEntries }) {
    if (!chunk || !chunk.typeData) {
      return [];
    }
    const typeData = chunk.typeData.get(type);
    if (!typeData) {
      return [];
    }
    const { entries, mesh, tintAttribute } = typeData;
    if (!mesh?.isInstancedMesh || !Array.isArray(entries) || entries.length === 0) {
      return [];
    }

    const candidates = Array.isArray(removalEntries) ? removalEntries : [];
    const indices = [];
    const seen = new Set();
    const settleColumnKeys = new Set();

    candidates.forEach((candidate) => {
      if (!candidate) {
        return;
      }
      const entry = candidate.entry ?? candidate;
      if (!entry) {
        return;
      }
      let index = Number.isInteger(candidate.instanceId)
        ? candidate.instanceId
        : Number.isInteger(entry.index)
        ? entry.index
        : null;
      if (entry.key && chunk.blockLookup?.has(entry.key)) {
        const lookup = chunk.blockLookup.get(entry.key);
        if (Number.isInteger(lookup?.index)) {
          index = lookup.index;
        }
      }
      if (!Number.isInteger(index)) {
        return;
      }
      if (index < 0 || index >= entries.length) {
        return;
      }
      if (seen.has(index)) {
        return;
      }
      const current = entries[index];
      if (!current || (entry.key && current.key !== entry.key)) {
        return;
      }
      seen.add(index);
      indices.push(index);
    });

    if (indices.length === 0) {
      return [];
    }

    indices.sort((a, b) => a - b);
    const removalSet = new Set(indices);
    const removedEntries = [];
    const prototypeRefs = [];

    const writeTint = (index, tintColor) => {
      if (!tintAttribute) {
        return;
      }
      const tint = tintColor ?? mesh.userData?.defaultTint;
      if (!tint) {
        return;
      }
      const offset = index * 3;
      tintAttribute.array[offset] = tint.r;
      tintAttribute.array[offset + 1] = tint.g;
      tintAttribute.array[offset + 2] = tint.b;
    };

    let writeIndex = 0;
    const totalEntries = entries.length;
    for (let readIndex = 0; readIndex < totalEntries; readIndex += 1) {
      const entry = entries[readIndex];
      if (!entry) {
        continue;
      }
      if (removalSet.has(readIndex)) {
        removedEntries.push(entry);
        if (entry.prototypeKey) {
          prototypeRefs.push({ prototypeKey: entry.prototypeKey, entryKey: entry.key });
        }
        if (chunk.blockLookup) {
          chunk.blockLookup.delete(entry.key);
          if (entry.coordinateKey && entry.coordinateKey !== entry.key) {
            chunk.blockLookup.delete(entry.coordinateKey);
          }
        }
        if (entry.isSolid) {
          const coordinateKey = entry.coordinateKey ?? entry.key;
          chunk.solidBlockKeys.delete(coordinateKey);
          solidBlocks.delete(coordinateKey);
          if (entry.position) {
            const settleKey = `${Math.round(entry.position.x)}|${Math.round(entry.position.z)}`;
            settleColumnKeys.add(settleKey);
          }
        }
        if (entry.collisionMode === 'soft') {
          const coordinateKey = entry.coordinateKey ?? entry.key;
          chunk.softBlockKeys.delete(coordinateKey);
          softBlocks.delete(coordinateKey);
        }
        if (entry.isWater) {
          const columnKey = `${entry.position.x}|${entry.position.z}`;
          chunk.waterColumns?.delete?.(columnKey);
          if (chunk.waterColumnKeys instanceof Set) {
            chunk.waterColumnKeys.delete(columnKey);
          }
          waterColumns.delete(columnKey);
        }
        entry.index = -1;
        continue;
      }

      if (writeIndex !== readIndex) {
        entries[writeIndex] = entry;
        mesh.setMatrixAt(writeIndex, entry.matrix);
        writeTint(writeIndex, entry.tintColor);
      }
      entry.index = writeIndex;
      if (chunk.blockLookup) {
        if (entry.key) {
          const lookup = chunk.blockLookup.get(entry.key);
          if (lookup) {
            lookup.index = writeIndex;
          }
        }
        if (entry.coordinateKey && entry.coordinateKey !== entry.key) {
          const coordinateEntry = chunk.blockLookup.get(entry.coordinateKey);
          if (coordinateEntry) {
            coordinateEntry.index = writeIndex;
          }
        }
      }
      writeIndex += 1;
    }

    while (entries.length > writeIndex) {
      entries.pop();
    }

    mesh.count = entries.length;
    mesh.instanceMatrix.needsUpdate = true;
    if (tintAttribute) {
      tintAttribute.needsUpdate = true;
    }

    prototypeRefs.forEach(({ prototypeKey, entryKey }) => {
      removePrototypePlacement(chunk, prototypeKey, entryKey);
    });

    settleColumnKeys.forEach((columnKey) => {
      if (columnKey) {
        settleFluidColumn(chunk, columnKey);
      }
    });

    return removedEntries;
  }

  function removeBlockInstance({ chunk, type, instanceId }) {
    if (!chunk || typeof instanceId !== 'number' || !chunk.typeData) {
      return null;
    }
    const typeData = chunk.typeData.get(type);
    if (!typeData) {
      return null;
    }
    const { entries, mesh, tintAttribute } = typeData;
    if (!mesh || !mesh.isInstancedMesh) {
      return null;
    }
    if (instanceId < 0 || instanceId >= entries.length) {
      return null;
    }

    const lastIndex = entries.length - 1;
    const removed = entries[instanceId];

    if (!removed) {
      return null;
    }

    const writeTint = (index, tintColor) => {
      if (!tintAttribute) {
        return;
      }
      const tint = tintColor ?? mesh.userData?.defaultTint;
      if (!tint) {
        return;
      }
      const offset = index * 3;
      tintAttribute.array[offset] = tint.r;
      tintAttribute.array[offset + 1] = tint.g;
      tintAttribute.array[offset + 2] = tint.b;
    };

    if (instanceId !== lastIndex) {
      const swapped = entries[lastIndex];
      entries[instanceId] = swapped;
      mesh.setMatrixAt(instanceId, swapped.matrix);
      writeTint(instanceId, swapped.tintColor);
      mesh.instanceMatrix.needsUpdate = true;
      if (chunk.blockLookup) {
        const swappedInfo = chunk.blockLookup.get(swapped.key);
        if (swappedInfo) {
          swappedInfo.index = instanceId;
        }
      }
      swapped.index = instanceId;
    }

    entries.pop();
    mesh.count = entries.length;
    mesh.instanceMatrix.needsUpdate = true;
    if (tintAttribute) {
      tintAttribute.needsUpdate = true;
    }

    if (chunk.blockLookup) {
      chunk.blockLookup.delete(removed.key);
      if (removed.coordinateKey && removed.coordinateKey !== removed.key) {
        chunk.blockLookup.delete(removed.coordinateKey);
      }
    }
    if (removed.isSolid) {
      const coordinateKey = removed.coordinateKey ?? removed.key;
      chunk.solidBlockKeys.delete(coordinateKey);
      solidBlocks.delete(coordinateKey);
    }
    if (removed.collisionMode === 'soft') {
      const coordinateKey = removed.coordinateKey ?? removed.key;
      chunk.softBlockKeys.delete(coordinateKey);
      softBlocks.delete(coordinateKey);
    }
    if (removed.isWater) {
      const columnKey = `${removed.position.x}|${removed.position.z}`;
      chunk.waterColumns?.delete?.(columnKey);
      if (chunk.waterColumnKeys instanceof Set) {
        chunk.waterColumnKeys.delete(columnKey);
      }
      waterColumns.delete(columnKey);
    }

    if (removed.prototypeKey) {
      removePrototypePlacement(chunk, removed.prototypeKey, removed.key);
    }

    if (removed.isSolid && removed.position) {
      const columnKey = `${Math.round(removed.position.x)}|${Math.round(removed.position.z)}`;
      settleFluidColumn(chunk, columnKey);
    }

    return removed;
  }

  function removeDecorationGroupsBulk({ chunk, type, groups }) {
    if (!chunk || !type) {
      return [];
    }

    const decorationStore = chunk.decorationData;
    const decorationRecord =
      decorationStore instanceof Map
        ? decorationStore.get(type)
        : decorationStore && typeof decorationStore === 'object'
        ? decorationStore[type]
        : null;

    let mesh = decorationRecord?.mesh ?? null;
    const entries = decorationRecord?.entries ?? null;
    let tintAttribute = decorationRecord?.tintAttribute ?? null;

    if (!mesh && Array.isArray(groups)) {
      for (let i = 0; i < groups.length; i += 1) {
        const metadata = groups[i];
        if (!metadata || (metadata.type && metadata.type !== type)) {
          continue;
        }
        if (metadata.mesh?.isInstancedMesh) {
          mesh = metadata.mesh;
          tintAttribute = metadata.tintAttribute ?? mesh.userData?.biomeTintAttribute ?? null;
          break;
        }
      }
    }

    if (!mesh) {
      (Array.isArray(groups) ? groups : []).forEach((group) => {
        if (group) {
          unregisterDecorationGroup(group);
        }
      });
      return [];
    }

    if (!mesh.isInstancedMesh || !Array.isArray(entries) || entries.length === 0) {
      (Array.isArray(groups) ? groups : []).forEach((group) => {
        if (group) {
          unregisterDecorationGroup(group);
        }
      });
      return [];
    }

    const uniqueGroups = [];
    const seenKeys = new Set();
    (Array.isArray(groups) ? groups : []).forEach((group) => {
      if (!group || (group.type && group.type !== type)) {
        return;
      }
      const key = group.key ?? group;
      if (seenKeys.has(key)) {
        return;
      }
      seenKeys.add(key);
      uniqueGroups.push(group);
    });

    if (uniqueGroups.length === 0) {
      return [];
    }

    const validGroups = [];
    const removalIndicesSet = new Set();
    const summaries = [];

    uniqueGroups.forEach((group) => {
      const sanitized = Array.from(new Set(group.instanceIndices || []))
        .filter((index) => Number.isInteger(index) && index >= 0 && index < entries.length)
        .sort((a, b) => a - b);
      if (sanitized.length === 0) {
        unregisterDecorationGroup(group);
        summaries.push({
          chunk,
          groupKey: group.key ?? null,
          removedCount: 0,
          peersProcessed: 0,
          firstAffectedIndex: null,
          remainingCount: entries.length,
        });
        return;
      }
      validGroups.push({ group, indices: sanitized });
      sanitized.forEach((index) => removalIndicesSet.add(index));
    });

    if (validGroups.length === 0) {
      return summaries;
    }

    const indicesToRemove = Array.from(removalIndicesSet).sort((a, b) => a - b);
    if (indicesToRemove.length === 0) {
      validGroups.forEach(({ group }) => unregisterDecorationGroup(group));
      return summaries;
    }

    const removalSet = new Set(indicesToRemove);
    const removalGroupsSet = new Set(validGroups.map(({ group }) => group));
    const peers = chunk.decorationTypeIndex?.get(type)
      ? Array.from(chunk.decorationTypeIndex.get(type)).filter(
          (metadata) => !removalGroupsSet.has(metadata),
        )
      : Array.from(chunk.decorationGroups.values()).filter(
          (metadata) => !removalGroupsSet.has(metadata) && metadata.type === type,
        );

    const removedEntries = [];
    for (let i = indicesToRemove.length - 1; i >= 0; i -= 1) {
      const index = indicesToRemove[i];
      if (index < 0 || index >= entries.length) {
        continue;
      }
      const [removedEntry] = entries.splice(index, 1);
      if (removedEntry) {
        removedEntries.push({ entry: removedEntry, index });
      }
    }

    if (removedEntries.length === 0) {
      validGroups.forEach(({ group }) => unregisterDecorationGroup(group));
      return summaries;
    }

    removedEntries.forEach(({ entry }) => {
      if (!entry || !chunk.blockLookup) {
        return;
      }
      chunk.blockLookup.delete(entry.key);
      if (entry.coordinateKey && entry.coordinateKey !== entry.key) {
        chunk.blockLookup.delete(entry.coordinateKey);
      }
    });

    const adjustIndex = (index) => {
      let offset = 0;
      for (let i = 0; i < indicesToRemove.length; i += 1) {
        if (indicesToRemove[i] < index) {
          offset += 1;
        } else {
          break;
        }
      }
      return index - offset;
    };

    peers.forEach((metadata) => {
      if (!Array.isArray(metadata.instanceIndices)) {
        return;
      }
      const updated = [];
      metadata.instanceIndices.forEach((instanceIndex) => {
        if (removalSet.has(instanceIndex)) {
          return;
        }
        updated.push(adjustIndex(instanceIndex));
      });
      metadata.instanceIndices = updated;
    });

    const firstAffectedIndex = indicesToRemove[0] ?? 0;
    for (let index = firstAffectedIndex; index < entries.length; index += 1) {
      const entry = entries[index];
      mesh.setMatrixAt(index, entry.matrix);
      entry.index = index;
      if (tintAttribute) {
        const tint = entry.tintColor ?? mesh.userData?.defaultTint;
        if (tint) {
          const offset = index * 3;
          tintAttribute.array[offset] = tint.r;
          tintAttribute.array[offset + 1] = tint.g;
          tintAttribute.array[offset + 2] = tint.b;
        }
      }
    }
    mesh.count = entries.length;
    mesh.instanceMatrix.needsUpdate = true;
    if (tintAttribute) {
      tintAttribute.needsUpdate = true;
    }

    const peersProcessed = peers.length;
    const remainingCount = entries.length;

    validGroups.forEach(({ group }) => {
      group.instanceIndices = [];
      unregisterDecorationGroup(group);
    });

    const removalLookup = new Set(removedEntries.map(({ index }) => index));
    validGroups.forEach(({ group, indices }) => {
      const removedCount = indices.filter((index) => removalLookup.has(index)).length;
      summaries.push({
        chunk,
        groupKey: group.key ?? null,
        removedCount,
        peersProcessed,
        firstAffectedIndex,
        remainingCount,
      });
    });

    if (
      isDevBuild &&
      import.meta.env?.VITE_DEBUG_DECORATION_REMOVAL !== undefined
    ) {
      summaries
        .filter((summary) => summary.groupKey && summary.removedCount > 0)
        .forEach((summary) => {
          console.debug('[chunk-manager] decoration removal', {
            groupKey: summary.groupKey,
            removed: summary.removedCount,
            peersProcessed: summary.peersProcessed,
            firstAffectedIndex: summary.firstAffectedIndex,
            remainingCount: summary.remainingCount,
          });
        });
    }

    return summaries;
  }

  function removeDecorationGroup(groupKey) {
    const group = decorationGroupsByKey.get(groupKey);
    if (!group) {
      return null;
    }
    const chunk = group.chunkKey ? loadedChunks.get(group.chunkKey) : null;
    if (!chunk || !group.type || !chunk.typeData) {
      unregisterDecorationGroup(group);
      return null;
    }

    const summaries = removeDecorationGroupsBulk({
      chunk,
      type: group.type,
      groups: [group],
    });
    return (
      summaries.find(
        (summary) => summary.groupKey === group.key && summary.removedCount > 0,
      ) ?? null
    );
  }

  function removePrototypePlacement(chunk, prototypeKey, skipEntryKey = null) {
    if (!chunk || !chunk.prototypeInstances || !prototypeKey) {
      return;
    }
    if (prototypeRemovalGuards.has(prototypeKey)) {
      return;
    }
    const record = chunk.prototypeInstances.get(prototypeKey);
    if (!record) {
      return;
    }

    prototypeRemovalGuards.add(prototypeKey);
    try {
      const grouped = new Map();
      const blockEntries = Array.isArray(record.blockEntries)
        ? record.blockEntries
        : [];

      blockEntries.forEach((blockEntry) => {
        if (!blockEntry) {
          return;
        }
        const { type, entry } = blockEntry;
        if (!type || !entry) {
          return;
        }
        if (skipEntryKey && entry.key === skipEntryKey) {
          return;
        }
        const typeData = chunk.typeData?.get(type);
        if (!typeData || !Array.isArray(typeData.entries) || typeData.entries.length === 0) {
          return;
        }
        const lookup = entry.key ? chunk.blockLookup?.get(entry.key) : null;
        const index = Number.isInteger(lookup?.index)
          ? lookup.index
          : Number.isInteger(entry.index)
          ? entry.index
          : null;
        if (!Number.isInteger(index) || index < 0) {
          return;
        }
        if (!grouped.has(type)) {
          grouped.set(type, []);
        }
        grouped.get(type).push(entry);
      });

      grouped.forEach((entries, type) => {
        if (!entries || entries.length === 0) {
          return;
        }
        removeBlockInstancesBulk({ chunk, type, entries });
      });
      record.blockEntries = [];

      const decorationKeys = Array.isArray(record.decorationKeys)
        ? record.decorationKeys.filter(Boolean)
        : [];
      if (decorationKeys.length > 0) {
        const uniqueGroups = new Map();
        decorationKeys.forEach((groupKey) => {
          if (uniqueGroups.has(groupKey)) {
            return;
          }
          const group = chunk.decorationGroups?.get(groupKey) ?? null;
          if (!group) {
            removeDecorationGroup(groupKey);
            return;
          }
          uniqueGroups.set(groupKey, group);
        });

        const groupsByType = new Map();
        uniqueGroups.forEach((group, groupKey) => {
          if (!group.type) {
            removeDecorationGroup(groupKey);
            return;
          }
          let bucket = groupsByType.get(group.type);
          if (!bucket) {
            bucket = [];
            groupsByType.set(group.type, bucket);
          }
          bucket.push(group);
        });

        groupsByType.forEach((groups, type) => {
          if (!groups || groups.length === 0) {
            return;
          }
          removeDecorationGroupsBulk({ chunk, type, groups });
        });
      }
      record.decorationKeys = [];

      chunk.prototypeInstances.delete(prototypeKey);
    } finally {
      prototypeRemovalGuards.delete(prototypeKey);
    }
  }

  return {
    update,
    dispose,
    solidBlocks,
    softBlocks,
    waterColumns,
    getBlockFromIntersection,
    removeBlockInstance,
    removeDecorationGroup,
    preloadAround,
    setViewDistance,
    setRetentionDistance,
    getViewDistance,
    getRetentionDistance,
    ...(debugSnapshot ? { debugSnapshot } : {}),
  };
}

export function chunkIndexFromWorld(x, z) {
  return {
    x: worldToChunk(x),
    z: worldToChunk(z),
  };
}<|MERGE_RESOLUTION|>--- conflicted
+++ resolved
@@ -120,7 +120,7 @@
   };
 }
 
-<<<<<<< HEAD
+
 const fluidNeighborOffsets = [
   { key: 'px', dx: 1, dz: 0, opposite: 'nx' },
   { key: 'nx', dx: -1, dz: 0, opposite: 'px' },
@@ -128,8 +128,7 @@
   { key: 'nz', dx: 0, dz: -1, opposite: 'pz' },
 ];
 
-=======
->>>>>>> b43003f1
+
 export function createChunkManager({
   scene,
   blockMaterials,
@@ -517,7 +516,7 @@
     });
     chunk.waterColumns = normalizedWaterColumns;
     chunk.waterColumnKeys = new Set(normalizedWaterColumns.keys());
-<<<<<<< HEAD
+
     if (chunk.fluidColumnsByType instanceof Map) {
       chunk.fluidColumnsByType = new Map(
         Array.from(chunk.fluidColumnsByType.entries()).map(([type, columns]) => [
@@ -552,8 +551,7 @@
         column.depth = Math.max(0.05, column.surfaceY - column.bottomY);
       });
     }
-=======
->>>>>>> b43003f1
+
     if (!chunk.decorationGroups) {
       chunk.decorationGroups = new Map();
     }
