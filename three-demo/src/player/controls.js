--- conflicted
+++ resolved
@@ -151,37 +151,24 @@
 
   function getWaterColumnInfo(columnKey) {
     if (!columnKey) {
-<<<<<<< HEAD
-=======
-
->>>>>>> b43003f1
+
       return { exists: false, bounds: null, metadata: null };
     }
     if (!waterColumns) {
       return { exists: false, bounds: null, metadata: null };
-<<<<<<< HEAD
-=======
-
->>>>>>> b43003f1
+
     }
     if (typeof waterColumns.has === 'function') {
       const exists = waterColumns.has(columnKey);
       if (!exists) {
-<<<<<<< HEAD
+
         return { exists: false, bounds: null, metadata: null };
-=======
-
-        return { exists: false, bounds: null, metadata: null };
-
->>>>>>> b43003f1
+
       }
       if (typeof waterColumns.get === 'function') {
         const metadata = waterColumns.get(columnKey);
         const bounds = metadata === null ? null : normalizeWaterColumnMetadata(metadata);
-<<<<<<< HEAD
-=======
-
->>>>>>> b43003f1
+
         return { exists: true, bounds, metadata };
       }
       return { exists: true, bounds: null, metadata: null };
@@ -191,10 +178,7 @@
       return { exists, bounds: null, metadata: null };
     }
     return { exists: false, bounds: null, metadata: null };
-<<<<<<< HEAD
-=======
-
->>>>>>> b43003f1
+
   }
   const pointerLockElement = renderer.domElement;
   const pointerLockDocument = pointerLockElement.ownerDocument;
@@ -1013,13 +997,9 @@
     const headY = position.y;
     const columnInfo = getWaterColumnInfo(columnKey);
     const columnBounds = columnInfo.bounds;
-<<<<<<< HEAD
+
     const columnMetadata = columnInfo.metadata;
-=======
-
-    const columnMetadata = columnInfo.metadata;
-
->>>>>>> b43003f1
+
     const fallbackWaterSurface = worldConfig.waterLevel + 0.5;
     const effectiveWaterSurface = Number.isFinite(columnBounds?.surfaceY)
       ? columnBounds.surfaceY
@@ -1160,11 +1140,7 @@
       const supportTargetY = standingSurface
         ? standingSurface.height + playerEyeHeight
         : Number.NEGATIVE_INFINITY;
-<<<<<<< HEAD
-=======
-
-
->>>>>>> b43003f1
+
       let targetY = supportTargetY;
 
       if (jumpRequested) {
@@ -1189,10 +1165,7 @@
           0,
           6,
         );
-<<<<<<< HEAD
-=======
-
->>>>>>> b43003f1
+
         const columnBuoyancy = Number.isFinite(columnMetadata?.buoyancy)
           ? columnMetadata.buoyancy
           : Number.isFinite(columnBounds?.buoyancy)
@@ -1202,10 +1175,7 @@
           const buoyancy = submersion * columnBuoyancy;
           verticalVelocity += buoyancy * delta;
         }
-<<<<<<< HEAD
-=======
-
->>>>>>> b43003f1
+
         verticalVelocity *= 0.82;
         if (sprint && !isGrounded) {
           verticalVelocity -= 4.2 * delta;
