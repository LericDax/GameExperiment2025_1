import * as THREE from 'three'
import { PointerLockControls } from 'three/examples/jsm/controls/PointerLockControls.js'

import { createBlockMaterials } from './rendering/textures.js'
import {
  initializeWorldGeneration,
  worldConfig,
  terrainHeight,
} from './world/generation.js'
import { createChunkManager } from './world/chunk-manager.js'
import { createPlayerControls } from './player/controls.js'
import { createCommandConsole } from './ui/command-console.js'
import { registerDeveloperCommands } from './player/dev-commands.js'
import { initializeMusicSystem } from './audio/music-system.js'
import {
  initializeFluidRegistry,
  updateFluids,
} from './world/fluids/fluid-registry.js'

const overlay = document.getElementById('overlay')
const viewport = document.getElementById('viewport')
const overlayStatus = overlay?.querySelector('#overlay-status')

function setOverlayStatus(message, { isError = false, revealOverlay = true } = {}) {
  if (!overlay || !overlayStatus) {
    return
  }
  overlayStatus.textContent = message
  overlayStatus.classList.toggle('visible', Boolean(message))
  overlayStatus.classList.toggle('error', Boolean(message) && isError)
  if (!message) {
    overlay.classList.add('hidden')
    overlay.setAttribute('aria-hidden', 'true')
    return
  }
  if (revealOverlay) {
    overlay.classList.remove('hidden')
    overlay.removeAttribute('aria-hidden')
  }
}

initializeWorldGeneration({ THREE })
initializeFluidRegistry({ THREE })

const scene = new THREE.Scene()
scene.background = new THREE.Color(0xa9d6ff)
scene.fog = new THREE.Fog(0xa9d6ff, 20, 140)

<<<<<<< HEAD
const camera = new THREE.PerspectiveCamera(
  75,
  Math.max(window.innerWidth, 1) / Math.max(window.innerHeight, 1),
  0.1,
  500,
)
=======
const camera = new THREE.PerspectiveCamera(75, 1, 0.1, 500)
>>>>>>> 3b88a502
camera.position.set(0, 25, 30)

const renderer = new THREE.WebGLRenderer({ antialias: true })
renderer.outputColorSpace = THREE.SRGBColorSpace
renderer.shadowMap.enabled = true
renderer.shadowMap.type = THREE.PCFSoftShadowMap
renderer.toneMapping = THREE.ACESFilmicToneMapping
renderer.toneMappingExposure = 1.1
<<<<<<< HEAD
renderer.domElement.id = 'game-canvas'
renderer.domElement.setAttribute('aria-hidden', 'true')
renderer.domElement.tabIndex = -1
renderer.domElement.style.display = 'block'
renderer.domElement.style.width = '100%'
renderer.domElement.style.height = '100%'
renderer.domElement.style.position = 'fixed'
renderer.domElement.style.inset = '0'
renderer.domElement.style.touchAction = 'none'
document.body.appendChild(renderer.domElement)
=======
;(viewport ?? document.body).appendChild(renderer.domElement)

const MAX_PIXEL_RATIO = 2

function resizeToViewport() {
  const width = Math.max(window.innerWidth, 1)
  const height = Math.max(window.innerHeight, 1)
  camera.aspect = width / height
  camera.updateProjectionMatrix()
  renderer.setPixelRatio(Math.min(window.devicePixelRatio || 1, MAX_PIXEL_RATIO))
  renderer.setSize(width, height)
}

resizeToViewport()
window.addEventListener('resize', resizeToViewport)

const MAX_PIXEL_RATIO = 2

function resizeToViewport() {
  const width = Math.max(window.innerWidth, 1)
  const height = Math.max(window.innerHeight, 1)
  camera.aspect = width / height
  camera.updateProjectionMatrix()
  renderer.setPixelRatio(Math.min(window.devicePixelRatio || 1, MAX_PIXEL_RATIO))
  renderer.setSize(width, height)
}

resizeToViewport()
window.addEventListener('resize', resizeToViewport)
>>>>>>> 3b88a502

const MAX_PIXEL_RATIO = 2

function resizeToWindow() {
  const width = Math.max(window.innerWidth, 1)
  const height = Math.max(window.innerHeight, 1)
  camera.aspect = width / height
  camera.updateProjectionMatrix()
  renderer.setPixelRatio(Math.min(window.devicePixelRatio || 1, MAX_PIXEL_RATIO))
  renderer.setSize(width, height)
}

resizeToWindow()
window.addEventListener('resize', resizeToWindow)

const clock = new THREE.Clock()
const diagnosticOverlayCallbacks = new Set()

function registerDiagnosticOverlay(callback) {
  if (typeof callback !== 'function') {
    throw new Error('registerDiagnosticOverlay expects a callback function')
  }
  diagnosticOverlayCallbacks.add(callback)
  return () => {
    diagnosticOverlayCallbacks.delete(callback)
  }
}

const hud = document.createElement('div')
hud.id = 'hud'
hud.innerHTML = `
  <div class="hud-bar">
    <span class="hud-label">Health</span>
    <div class="hud-track" aria-hidden="true">
      <div class="hud-fill" id="hud-health-fill"></div>
    </div>
    <span class="hud-value" id="hud-health-value">100</span>
  </div>
  <div class="hud-bar">
    <span class="hud-label">Oxygen</span>
    <div class="hud-track" aria-hidden="true">
      <div class="hud-fill" id="hud-oxygen-fill"></div>
    </div>
    <span class="hud-value" id="hud-oxygen-value">12</span>
  </div>
  <div id="hud-status" role="status" aria-live="polite"></div>
`
document.body.appendChild(hud)

const musicSystem = initializeMusicSystem({ overlay, root: document.body })

const healthFill = hud.querySelector('#hud-health-fill')
const healthValue = hud.querySelector('#hud-health-value')
const oxygenFill = hud.querySelector('#hud-oxygen-fill')
const oxygenValue = hud.querySelector('#hud-oxygen-value')
const statusElement = hud.querySelector('#hud-status')
let lastHudState = null
let hudStatusOverride = null
let hudStatusOverrideIsError = false

function renderHudStatus(message, isError = false) {
  if (!statusElement) {
    return
  }
  statusElement.textContent = message
  statusElement.classList.toggle('visible', Boolean(message))
  statusElement.classList.toggle('error', Boolean(message) && isError)
}

function setHudStatusOverride(message, { isError = false } = {}) {
  hudStatusOverride = message ?? null
  hudStatusOverrideIsError = Boolean(message) && isError
  if (hudStatusOverride !== null) {
    renderHudStatus(hudStatusOverride, hudStatusOverrideIsError)
  } else if (lastHudState) {
    renderHudStatus(lastHudState.statusMessage ?? '', false)
  } else {
    renderHudStatus('', false)
  }
}

function updateHud(state) {
  lastHudState = state
  const healthPercent = THREE.MathUtils.clamp(state.health / 100, 0, 1)
  healthFill.style.width = `${healthPercent * 100}%`
  healthValue.textContent = `${Math.round(state.health)}`

  const oxygenPercent = THREE.MathUtils.clamp(state.oxygen / state.maxOxygen, 0, 1)
  oxygenFill.style.width = `${oxygenPercent * 100}%`
  oxygenValue.textContent = `${state.oxygen.toFixed(1)}`

  const statusMessage =
    hudStatusOverride !== null ? hudStatusOverride : state.statusMessage ?? ''
  const statusIsError = hudStatusOverride !== null ? hudStatusOverrideIsError : false
  renderHudStatus(statusMessage, statusIsError)
  hud.classList.toggle('in-water', state.isInWater)
}

let blockMaterials
let chunkManager
let playerControls
let initializationError = null

try {
  blockMaterials = createBlockMaterials({ THREE })

  chunkManager = createChunkManager({
    scene,
    blockMaterials,
    viewDistance: 2,
  })

  playerControls = createPlayerControls({
    THREE,
    PointerLockControls,
    scene,
    camera,
    renderer,
    overlay,
    worldConfig,
    terrainHeight,
    solidBlocks: chunkManager.solidBlocks,
    softBlocks: chunkManager.softBlocks,
    waterColumns: chunkManager.waterColumns,
    chunkManager,
    damageMaterials: blockMaterials.damageStages,
    onStateChange: updateHud,
  })

  chunkManager.update(playerControls.getPosition())
  updateHud(playerControls.getState())

  if (import.meta.env.DEV) {
    const debugNamespace = (window.__VOXEL_DEBUG__ = window.__VOXEL_DEBUG__ || {})
    debugNamespace.chunkSnapshot = () => chunkManager.debugSnapshot?.()
    debugNamespace.scene = scene
    debugNamespace.renderer = renderer
    debugNamespace.player = {
      controls: playerControls,
      setPosition: (position) => playerControls.setPosition(position),
      setYawPitch: (yaw, pitch) => playerControls.setYawPitch(yaw, pitch),
      getYawPitch: () => playerControls.getYawPitch(),
    }
    debugNamespace.registerDiagnosticOverlay = registerDiagnosticOverlay
  }

  const commandConsole = createCommandConsole({
    onToggle: (isOpen) => {
      if (playerControls) {
        playerControls.setInputEnabled(!isOpen)
        if (isOpen && playerControls.controls?.isLocked) {
          try {
            playerControls.controls.unlock()
          } catch (error) {
            console.warn('Failed to release pointer lock for console toggle.', error)
          }
        }
      }
      if (!isOpen) {
        renderer.domElement.focus?.()
      }
    },
  })

  registerDeveloperCommands({
    commandConsole,
    playerControls,
    chunkManager,
    scene,
    THREE,
    registerDiagnosticOverlay,
  })

  commandConsole.log(
    'Developer console ready. Press ` to open and Esc to close. Type /help for commands.',
  )

} catch (error) {
  initializationError = error instanceof Error ? error : new Error(String(error))
  console.error('Failed to initialize world:', initializationError)
  const message =
    'Failed to initialize the world. Check the console for more details and verify texture assets.'
  setOverlayStatus(message, { isError: true, revealOverlay: true })
  setHudStatusOverride(message, { isError: true })
}

const ambientLight = new THREE.AmbientLight(0xffffff, 0.5)
scene.add(ambientLight)

const hemiLight = new THREE.HemisphereLight(0xbcdfff, 0x5a4833, 0.45)
scene.add(hemiLight)

const sun = new THREE.DirectionalLight(0xffffff, 1.1)
sun.position.set(20, 50, 20)
sun.castShadow = true
sun.shadow.mapSize.set(2048, 2048)
sun.shadow.camera.near = 0.5
sun.shadow.camera.far = 200
scene.add(sun)

if (!initializationError) {
  function animate() {
    requestAnimationFrame(animate)
    const delta = Math.min(clock.getDelta(), 0.05)
    const elapsedTime = clock.elapsedTime

    chunkManager.update(playerControls.getPosition())
    playerControls.update(delta)
    updateFluids(delta)

    if (diagnosticOverlayCallbacks.size > 0) {
      const callbacks = Array.from(diagnosticOverlayCallbacks)
      callbacks.forEach((callback) => {
        try {
          callback({
            delta,
            elapsedTime,
            playerControls,
            scene,
            camera,
          })
        } catch (error) {
          console.error('Diagnostic overlay callback failed:', error)
        }
      })
    }

    renderer.render(scene, camera)
  }

  animate()

  window.addEventListener('beforeunload', () => {
<<<<<<< HEAD
    window.removeEventListener('resize', resizeToWindow)
=======
    window.removeEventListener('resize', resizeToViewport)
>>>>>>> 3b88a502
    playerControls.dispose()
    chunkManager.dispose()
    musicSystem?.dispose()
  })
}<|MERGE_RESOLUTION|>--- conflicted
+++ resolved
@@ -46,16 +46,14 @@
 scene.background = new THREE.Color(0xa9d6ff)
 scene.fog = new THREE.Fog(0xa9d6ff, 20, 140)
 
-<<<<<<< HEAD
+
 const camera = new THREE.PerspectiveCamera(
   75,
   Math.max(window.innerWidth, 1) / Math.max(window.innerHeight, 1),
   0.1,
   500,
 )
-=======
-const camera = new THREE.PerspectiveCamera(75, 1, 0.1, 500)
->>>>>>> 3b88a502
+
 camera.position.set(0, 25, 30)
 
 const renderer = new THREE.WebGLRenderer({ antialias: true })
@@ -64,18 +62,7 @@
 renderer.shadowMap.type = THREE.PCFSoftShadowMap
 renderer.toneMapping = THREE.ACESFilmicToneMapping
 renderer.toneMappingExposure = 1.1
-<<<<<<< HEAD
-renderer.domElement.id = 'game-canvas'
-renderer.domElement.setAttribute('aria-hidden', 'true')
-renderer.domElement.tabIndex = -1
-renderer.domElement.style.display = 'block'
-renderer.domElement.style.width = '100%'
-renderer.domElement.style.height = '100%'
-renderer.domElement.style.position = 'fixed'
-renderer.domElement.style.inset = '0'
-renderer.domElement.style.touchAction = 'none'
-document.body.appendChild(renderer.domElement)
-=======
+
 ;(viewport ?? document.body).appendChild(renderer.domElement)
 
 const MAX_PIXEL_RATIO = 2
@@ -105,7 +92,7 @@
 
 resizeToViewport()
 window.addEventListener('resize', resizeToViewport)
->>>>>>> 3b88a502
+
 
 const MAX_PIXEL_RATIO = 2
 
@@ -339,11 +326,9 @@
   animate()
 
   window.addEventListener('beforeunload', () => {
-<<<<<<< HEAD
-    window.removeEventListener('resize', resizeToWindow)
-=======
+
     window.removeEventListener('resize', resizeToViewport)
->>>>>>> 3b88a502
+
     playerControls.dispose()
     chunkManager.dispose()
     musicSystem?.dispose()
