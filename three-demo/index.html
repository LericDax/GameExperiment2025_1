--- conflicted
+++ resolved
@@ -17,29 +17,10 @@
         color: #fff;
       }
 
-<<<<<<< HEAD
-=======
-
-      body {
-        position: relative;
-      }
-
-
->>>>>>> 3b88a502
       #app {
         position: relative;
         width: 100%;
         height: 100%;
-<<<<<<< HEAD
-      }
-
-      canvas {
-        position: fixed;
-        inset: 0;
-        display: block;
-        width: 100vw;
-        height: 100vh;
-=======
 
         overflow: hidden;
       }
@@ -50,7 +31,7 @@
         z-index: 0;
         background: #000;
 
->>>>>>> 3b88a502
+
       }
 
       #overlay {
@@ -103,26 +84,17 @@
 
       #hud {
         position: fixed;
-<<<<<<< HEAD
+
         left: clamp(16px, 2.6vw, 36px);
         bottom: clamp(16px, 3vh, 44px);
-=======
-        left: clamp(12px, 2.6vw, 36px);
-        bottom: clamp(12px, 3vh, 40px);
->>>>>>> 3b88a502
         display: flex;
         flex-direction: column;
         gap: clamp(6px, 1.5vh, 12px);
         pointer-events: none;
         min-width: clamp(180px, 26vw, 280px);
         font-size: clamp(13px, 1.6vw, 16px);
-<<<<<<< HEAD
         z-index: 20;
-=======
-
-        z-index: 20;
-
->>>>>>> 3b88a502
+
       }
 
       .hud-bar {
@@ -185,8 +157,6 @@
         background: linear-gradient(90deg, #45d0ff, #1b7bff);
       }
 
-<<<<<<< HEAD
-=======
       canvas {
         display: block;
 
@@ -195,7 +165,6 @@
 
       }
 
->>>>>>> 3b88a502
       .volume-widget {
         position: fixed;
         top: clamp(12px, 2.6vw, 24px);
